/*
 * firmware_class.c - Multi purpose firmware loading support
 *
 * Copyright (c) 2003 Manuel Estrada Sainz
 *
 * Please see Documentation/firmware_class/ for more information.
 *
 */

#include <linux/capability.h>
#include <linux/device.h>
#include <linux/module.h>
#include <linux/init.h>
#include <linux/timer.h>
#include <linux/vmalloc.h>
#include <linux/interrupt.h>
#include <linux/bitops.h>
#include <linux/mutex.h>
#include <linux/workqueue.h>
#include <linux/highmem.h>
#include <linux/firmware.h>
#include <linux/slab.h>
#include <linux/sched.h>
#include <linux/file.h>
#include <linux/list.h>
#include <linux/fs.h>
#include <linux/async.h>
#include <linux/pm.h>
#include <linux/suspend.h>
#include <linux/syscore_ops.h>
#include <linux/reboot.h>
#include <linux/security.h>

#include <generated/utsrelease.h>

#include "base.h"

MODULE_AUTHOR("Manuel Estrada Sainz");
MODULE_DESCRIPTION("Multi purpose firmware loading support");
MODULE_LICENSE("GPL");

/* Builtin firmware support */

#ifdef CONFIG_FW_LOADER

extern struct builtin_fw __start_builtin_fw[];
extern struct builtin_fw __end_builtin_fw[];

static bool fw_get_builtin_firmware(struct firmware *fw, const char *name)
{
	struct builtin_fw *b_fw;

	for (b_fw = __start_builtin_fw; b_fw != __end_builtin_fw; b_fw++) {
		if (strcmp(name, b_fw->name) == 0) {
			fw->size = b_fw->size;
			fw->data = b_fw->data;
			return true;
		}
	}

	return false;
}

static bool fw_is_builtin_firmware(const struct firmware *fw)
{
	struct builtin_fw *b_fw;

	for (b_fw = __start_builtin_fw; b_fw != __end_builtin_fw; b_fw++)
		if (fw->data == b_fw->data)
			return true;

	return false;
}

#else /* Module case - no builtin firmware support */

static inline bool fw_get_builtin_firmware(struct firmware *fw, const char *name)
{
	return false;
}

static inline bool fw_is_builtin_firmware(const struct firmware *fw)
{
	return false;
}
#endif

enum {
	FW_STATUS_LOADING,
	FW_STATUS_DONE,
	FW_STATUS_ABORT,
};

static int loading_timeout = 60;	/* In seconds */

static inline long firmware_loading_timeout(void)
{
	return loading_timeout > 0 ? loading_timeout * HZ : MAX_JIFFY_OFFSET;
}

/* firmware behavior options */
#define FW_OPT_UEVENT	(1U << 0)
#define FW_OPT_NOWAIT	(1U << 1)
#ifdef CONFIG_FW_LOADER_USER_HELPER
#define FW_OPT_USERHELPER	(1U << 2)
#else
#define FW_OPT_USERHELPER	0
#endif
#ifdef CONFIG_FW_LOADER_USER_HELPER_FALLBACK
#define FW_OPT_FALLBACK		FW_OPT_USERHELPER
#else
#define FW_OPT_FALLBACK		0
#endif
#define FW_OPT_NO_WARN	(1U << 3)

struct firmware_cache {
	/* firmware_buf instance will be added into the below list */
	spinlock_t lock;
	struct list_head head;
	int state;

#ifdef CONFIG_PM_SLEEP
	/*
	 * Names of firmware images which have been cached successfully
	 * will be added into the below list so that device uncache
	 * helper can trace which firmware images have been cached
	 * before.
	 */
	spinlock_t name_lock;
	struct list_head fw_names;

	struct delayed_work work;

	struct notifier_block   pm_notify;
#endif
};

struct firmware_buf {
	struct kref ref;
	struct list_head list;
	struct completion completion;
	struct firmware_cache *fwc;
	unsigned long status;
	void *data;
	size_t size;
#ifdef CONFIG_FW_LOADER_USER_HELPER
	bool is_paged_buf;
	bool need_uevent;
	struct page **pages;
	int nr_pages;
	int page_array_size;
	struct list_head pending_list;
#endif
	const char *fw_id;
};

struct fw_cache_entry {
	struct list_head list;
	const char *name;
};

struct fw_name_devm {
	unsigned long magic;
	const char *name;
};

#define to_fwbuf(d) container_of(d, struct firmware_buf, ref)

#define	FW_LOADER_NO_CACHE	0
#define	FW_LOADER_START_CACHE	1

static int fw_cache_piggyback_on_request(const char *name);

/* fw_lock could be moved to 'struct firmware_priv' but since it is just
 * guarding for corner cases a global lock should be OK */
static DEFINE_MUTEX(fw_lock);

static struct firmware_cache fw_cache;

static struct firmware_buf *__allocate_fw_buf(const char *fw_name,
					      struct firmware_cache *fwc)
{
	struct firmware_buf *buf;

	buf = kzalloc(sizeof(*buf), GFP_ATOMIC);
	if (!buf)
		return NULL;

	buf->fw_id = kstrdup_const(fw_name, GFP_ATOMIC);
	if (!buf->fw_id) {
		kfree(buf);
		return NULL;
	}

	kref_init(&buf->ref);
	buf->fwc = fwc;
	init_completion(&buf->completion);
#ifdef CONFIG_FW_LOADER_USER_HELPER
	INIT_LIST_HEAD(&buf->pending_list);
#endif

	pr_debug("%s: fw-%s buf=%p\n", __func__, fw_name, buf);

	return buf;
}

static struct firmware_buf *__fw_lookup_buf(const char *fw_name)
{
	struct firmware_buf *tmp;
	struct firmware_cache *fwc = &fw_cache;

	list_for_each_entry(tmp, &fwc->head, list)
		if (!strcmp(tmp->fw_id, fw_name))
			return tmp;
	return NULL;
}

static int fw_lookup_and_allocate_buf(const char *fw_name,
				      struct firmware_cache *fwc,
				      struct firmware_buf **buf)
{
	struct firmware_buf *tmp;

	spin_lock(&fwc->lock);
	tmp = __fw_lookup_buf(fw_name);
	if (tmp) {
		kref_get(&tmp->ref);
		spin_unlock(&fwc->lock);
		*buf = tmp;
		return 1;
	}
	tmp = __allocate_fw_buf(fw_name, fwc);
	if (tmp)
		list_add(&tmp->list, &fwc->head);
	spin_unlock(&fwc->lock);

	*buf = tmp;

	return tmp ? 0 : -ENOMEM;
}

static void __fw_free_buf(struct kref *ref)
	__releases(&fwc->lock)
{
	struct firmware_buf *buf = to_fwbuf(ref);
	struct firmware_cache *fwc = buf->fwc;

	pr_debug("%s: fw-%s buf=%p data=%p size=%u\n",
		 __func__, buf->fw_id, buf, buf->data,
		 (unsigned int)buf->size);

	list_del(&buf->list);
	spin_unlock(&fwc->lock);

#ifdef CONFIG_FW_LOADER_USER_HELPER
	if (buf->is_paged_buf) {
		int i;
		vunmap(buf->data);
		for (i = 0; i < buf->nr_pages; i++)
			__free_page(buf->pages[i]);
		vfree(buf->pages);
	} else
#endif
		vfree(buf->data);
	kfree_const(buf->fw_id);
	kfree(buf);
}

static void fw_free_buf(struct firmware_buf *buf)
{
	struct firmware_cache *fwc = buf->fwc;
	spin_lock(&fwc->lock);
	if (!kref_put(&buf->ref, __fw_free_buf))
		spin_unlock(&fwc->lock);
}

/* direct firmware loading support */
static char fw_path_para[256];
static const char * const fw_path[] = {
	fw_path_para,
	"/lib/firmware/updates/" UTS_RELEASE,
	"/lib/firmware/updates",
	"/lib/firmware/" UTS_RELEASE,
	"/lib/firmware"
};

/*
 * Typical usage is that passing 'firmware_class.path=$CUSTOMIZED_PATH'
 * from kernel command line because firmware_class is generally built in
 * kernel instead of module.
 */
module_param_string(path, fw_path_para, sizeof(fw_path_para), 0644);
MODULE_PARM_DESC(path, "customized firmware image search path with a higher priority than default path");

static void fw_finish_direct_load(struct device *device,
				  struct firmware_buf *buf)
{
	mutex_lock(&fw_lock);
	set_bit(FW_STATUS_DONE, &buf->status);
	complete_all(&buf->completion);
	mutex_unlock(&fw_lock);
}

static int fw_get_filesystem_firmware(struct device *device,
				       struct firmware_buf *buf)
{
	loff_t size;
	int i, len;
	int rc = -ENOENT;
	char *path;

	path = __getname();
	if (!path)
		return -ENOMEM;

	for (i = 0; i < ARRAY_SIZE(fw_path); i++) {
		/* skip the unset customized path */
		if (!fw_path[i][0])
			continue;

		len = snprintf(path, PATH_MAX, "%s/%s",
			       fw_path[i], buf->fw_id);
		if (len >= PATH_MAX) {
			rc = -ENAMETOOLONG;
			break;
		}

		buf->size = 0;
		rc = kernel_read_file_from_path(path, &buf->data, &size,
						INT_MAX, READING_FIRMWARE);
		if (rc) {
			if (rc == -ENOENT)
				dev_dbg(device, "loading %s failed with error %d\n",
					 path, rc);
			else
				dev_warn(device, "loading %s failed with error %d\n",
					 path, rc);
			continue;
<<<<<<< HEAD
		}
		dev_dbg(device, "direct-loading %s\n", buf->fw_id);
		buf->size = size;
		fw_finish_direct_load(device, buf);
		break;
	}
	__putname(path);

=======
		rc = fw_read_file_contents(file, buf);
		fput(file);
		if (rc)
			dev_warn(device, "loading %s failed with error %d\n",
				 path, rc);
		else
			break;
	}
	__putname(path);

	if (!rc) {
		dev_dbg(device, "direct-loading %s\n",
			buf->fw_id);
		mutex_lock(&fw_lock);
		set_bit(FW_STATUS_DONE, &buf->status);
		complete_all(&buf->completion);
		mutex_unlock(&fw_lock);
	}

>>>>>>> 16617535
	return rc;
}

/* firmware holds the ownership of pages */
static void firmware_free_data(const struct firmware *fw)
{
	/* Loaded directly? */
	if (!fw->priv) {
		vfree(fw->data);
		return;
	}
	fw_free_buf(fw->priv);
}

/* store the pages buffer info firmware from buf */
static void fw_set_page_data(struct firmware_buf *buf, struct firmware *fw)
{
	fw->priv = buf;
#ifdef CONFIG_FW_LOADER_USER_HELPER
	fw->pages = buf->pages;
#endif
	fw->size = buf->size;
	fw->data = buf->data;

	pr_debug("%s: fw-%s buf=%p data=%p size=%u\n",
		 __func__, buf->fw_id, buf, buf->data,
		 (unsigned int)buf->size);
}

#ifdef CONFIG_PM_SLEEP
static void fw_name_devm_release(struct device *dev, void *res)
{
	struct fw_name_devm *fwn = res;

	if (fwn->magic == (unsigned long)&fw_cache)
		pr_debug("%s: fw_name-%s devm-%p released\n",
				__func__, fwn->name, res);
	kfree_const(fwn->name);
}

static int fw_devm_match(struct device *dev, void *res,
		void *match_data)
{
	struct fw_name_devm *fwn = res;

	return (fwn->magic == (unsigned long)&fw_cache) &&
		!strcmp(fwn->name, match_data);
}

static struct fw_name_devm *fw_find_devm_name(struct device *dev,
		const char *name)
{
	struct fw_name_devm *fwn;

	fwn = devres_find(dev, fw_name_devm_release,
			  fw_devm_match, (void *)name);
	return fwn;
}

/* add firmware name into devres list */
static int fw_add_devm_name(struct device *dev, const char *name)
{
	struct fw_name_devm *fwn;

	fwn = fw_find_devm_name(dev, name);
	if (fwn)
		return 1;

	fwn = devres_alloc(fw_name_devm_release, sizeof(struct fw_name_devm),
			   GFP_KERNEL);
	if (!fwn)
		return -ENOMEM;
	fwn->name = kstrdup_const(name, GFP_KERNEL);
	if (!fwn->name) {
		devres_free(fwn);
		return -ENOMEM;
	}

	fwn->magic = (unsigned long)&fw_cache;
	devres_add(dev, fwn);

	return 0;
}
#else
static int fw_add_devm_name(struct device *dev, const char *name)
{
	return 0;
}
#endif


/*
 * user-mode helper code
 */
#ifdef CONFIG_FW_LOADER_USER_HELPER
struct firmware_priv {
	bool nowait;
	struct device dev;
	struct firmware_buf *buf;
	struct firmware *fw;
};

static struct firmware_priv *to_firmware_priv(struct device *dev)
{
	return container_of(dev, struct firmware_priv, dev);
}

static void __fw_load_abort(struct firmware_buf *buf)
{
	/*
	 * There is a small window in which user can write to 'loading'
	 * between loading done and disappearance of 'loading'
	 */
	if (test_bit(FW_STATUS_DONE, &buf->status))
		return;

	list_del_init(&buf->pending_list);
	set_bit(FW_STATUS_ABORT, &buf->status);
	complete_all(&buf->completion);
}

static void fw_load_abort(struct firmware_priv *fw_priv)
{
	struct firmware_buf *buf = fw_priv->buf;

	__fw_load_abort(buf);

	/* avoid user action after loading abort */
	fw_priv->buf = NULL;
}

#define is_fw_load_aborted(buf)	\
	test_bit(FW_STATUS_ABORT, &(buf)->status)

static LIST_HEAD(pending_fw_head);

/* reboot notifier for avoid deadlock with usermode_lock */
static int fw_shutdown_notify(struct notifier_block *unused1,
			      unsigned long unused2, void *unused3)
{
	mutex_lock(&fw_lock);
	while (!list_empty(&pending_fw_head))
		__fw_load_abort(list_first_entry(&pending_fw_head,
					       struct firmware_buf,
					       pending_list));
	mutex_unlock(&fw_lock);
	return NOTIFY_DONE;
}

static struct notifier_block fw_shutdown_nb = {
	.notifier_call = fw_shutdown_notify,
};

static ssize_t timeout_show(struct class *class, struct class_attribute *attr,
			    char *buf)
{
	return sprintf(buf, "%d\n", loading_timeout);
}

/**
 * firmware_timeout_store - set number of seconds to wait for firmware
 * @class: device class pointer
 * @attr: device attribute pointer
 * @buf: buffer to scan for timeout value
 * @count: number of bytes in @buf
 *
 *	Sets the number of seconds to wait for the firmware.  Once
 *	this expires an error will be returned to the driver and no
 *	firmware will be provided.
 *
 *	Note: zero means 'wait forever'.
 **/
static ssize_t timeout_store(struct class *class, struct class_attribute *attr,
			     const char *buf, size_t count)
{
	loading_timeout = simple_strtol(buf, NULL, 10);
	if (loading_timeout < 0)
		loading_timeout = 0;

	return count;
}

static struct class_attribute firmware_class_attrs[] = {
	__ATTR_RW(timeout),
	__ATTR_NULL
};

static void fw_dev_release(struct device *dev)
{
	struct firmware_priv *fw_priv = to_firmware_priv(dev);

	kfree(fw_priv);
}

static int do_firmware_uevent(struct firmware_priv *fw_priv, struct kobj_uevent_env *env)
{
	if (add_uevent_var(env, "FIRMWARE=%s", fw_priv->buf->fw_id))
		return -ENOMEM;
	if (add_uevent_var(env, "TIMEOUT=%i", loading_timeout))
		return -ENOMEM;
	if (add_uevent_var(env, "ASYNC=%d", fw_priv->nowait))
		return -ENOMEM;

	return 0;
}

static int firmware_uevent(struct device *dev, struct kobj_uevent_env *env)
{
	struct firmware_priv *fw_priv = to_firmware_priv(dev);
	int err = 0;

	mutex_lock(&fw_lock);
	if (fw_priv->buf)
		err = do_firmware_uevent(fw_priv, env);
	mutex_unlock(&fw_lock);
	return err;
}

static struct class firmware_class = {
	.name		= "firmware",
	.class_attrs	= firmware_class_attrs,
	.dev_uevent	= firmware_uevent,
	.dev_release	= fw_dev_release,
};

static ssize_t firmware_loading_show(struct device *dev,
				     struct device_attribute *attr, char *buf)
{
	struct firmware_priv *fw_priv = to_firmware_priv(dev);
	int loading = 0;

	mutex_lock(&fw_lock);
	if (fw_priv->buf)
		loading = test_bit(FW_STATUS_LOADING, &fw_priv->buf->status);
	mutex_unlock(&fw_lock);

	return sprintf(buf, "%d\n", loading);
}

/* Some architectures don't have PAGE_KERNEL_RO */
#ifndef PAGE_KERNEL_RO
#define PAGE_KERNEL_RO PAGE_KERNEL
#endif

/* one pages buffer should be mapped/unmapped only once */
static int fw_map_pages_buf(struct firmware_buf *buf)
{
	if (!buf->is_paged_buf)
		return 0;

	vunmap(buf->data);
	buf->data = vmap(buf->pages, buf->nr_pages, 0, PAGE_KERNEL_RO);
	if (!buf->data)
		return -ENOMEM;
	return 0;
}

/**
 * firmware_loading_store - set value in the 'loading' control file
 * @dev: device pointer
 * @attr: device attribute pointer
 * @buf: buffer to scan for loading control value
 * @count: number of bytes in @buf
 *
 *	The relevant values are:
 *
 *	 1: Start a load, discarding any previous partial load.
 *	 0: Conclude the load and hand the data to the driver code.
 *	-1: Conclude the load with an error and discard any written data.
 **/
static ssize_t firmware_loading_store(struct device *dev,
				      struct device_attribute *attr,
				      const char *buf, size_t count)
{
	struct firmware_priv *fw_priv = to_firmware_priv(dev);
	struct firmware_buf *fw_buf;
	ssize_t written = count;
	int loading = simple_strtol(buf, NULL, 10);
	int i;

	mutex_lock(&fw_lock);
	fw_buf = fw_priv->buf;
	if (!fw_buf)
		goto out;

	switch (loading) {
	case 1:
		/* discarding any previous partial load */
		if (!test_bit(FW_STATUS_DONE, &fw_buf->status)) {
			for (i = 0; i < fw_buf->nr_pages; i++)
				__free_page(fw_buf->pages[i]);
			vfree(fw_buf->pages);
			fw_buf->pages = NULL;
			fw_buf->page_array_size = 0;
			fw_buf->nr_pages = 0;
			set_bit(FW_STATUS_LOADING, &fw_buf->status);
		}
		break;
	case 0:
		if (test_bit(FW_STATUS_LOADING, &fw_buf->status)) {
			int rc;

			set_bit(FW_STATUS_DONE, &fw_buf->status);
			clear_bit(FW_STATUS_LOADING, &fw_buf->status);

			/*
			 * Several loading requests may be pending on
			 * one same firmware buf, so let all requests
			 * see the mapped 'buf->data' once the loading
			 * is completed.
			 * */
			rc = fw_map_pages_buf(fw_buf);
			if (rc)
				dev_err(dev, "%s: map pages failed\n",
					__func__);
			else
				rc = security_kernel_post_read_file(NULL,
						fw_buf->data, fw_buf->size,
						READING_FIRMWARE);

			/*
			 * Same logic as fw_load_abort, only the DONE bit
			 * is ignored and we set ABORT only on failure.
			 */
			list_del_init(&fw_buf->pending_list);
			if (rc) {
				set_bit(FW_STATUS_ABORT, &fw_buf->status);
				written = rc;
			}
			complete_all(&fw_buf->completion);
			break;
		}
		/* fallthrough */
	default:
		dev_err(dev, "%s: unexpected value (%d)\n", __func__, loading);
		/* fallthrough */
	case -1:
		fw_load_abort(fw_priv);
		break;
	}
out:
	mutex_unlock(&fw_lock);
	return written;
}

static DEVICE_ATTR(loading, 0644, firmware_loading_show, firmware_loading_store);

static ssize_t firmware_data_read(struct file *filp, struct kobject *kobj,
				  struct bin_attribute *bin_attr,
				  char *buffer, loff_t offset, size_t count)
{
	struct device *dev = kobj_to_dev(kobj);
	struct firmware_priv *fw_priv = to_firmware_priv(dev);
	struct firmware_buf *buf;
	ssize_t ret_count;

	mutex_lock(&fw_lock);
	buf = fw_priv->buf;
	if (!buf || test_bit(FW_STATUS_DONE, &buf->status)) {
		ret_count = -ENODEV;
		goto out;
	}
	if (offset > buf->size) {
		ret_count = 0;
		goto out;
	}
	if (count > buf->size - offset)
		count = buf->size - offset;

	ret_count = count;

	while (count) {
		void *page_data;
		int page_nr = offset >> PAGE_SHIFT;
		int page_ofs = offset & (PAGE_SIZE-1);
		int page_cnt = min_t(size_t, PAGE_SIZE - page_ofs, count);

		page_data = kmap(buf->pages[page_nr]);

		memcpy(buffer, page_data + page_ofs, page_cnt);

		kunmap(buf->pages[page_nr]);
		buffer += page_cnt;
		offset += page_cnt;
		count -= page_cnt;
	}
out:
	mutex_unlock(&fw_lock);
	return ret_count;
}

static int fw_realloc_buffer(struct firmware_priv *fw_priv, int min_size)
{
	struct firmware_buf *buf = fw_priv->buf;
	int pages_needed = PAGE_ALIGN(min_size) >> PAGE_SHIFT;

	/* If the array of pages is too small, grow it... */
	if (buf->page_array_size < pages_needed) {
		int new_array_size = max(pages_needed,
					 buf->page_array_size * 2);
		struct page **new_pages;

		new_pages = vmalloc(new_array_size * sizeof(void *));
		if (!new_pages) {
			fw_load_abort(fw_priv);
			return -ENOMEM;
		}
		memcpy(new_pages, buf->pages,
		       buf->page_array_size * sizeof(void *));
		memset(&new_pages[buf->page_array_size], 0, sizeof(void *) *
		       (new_array_size - buf->page_array_size));
		vfree(buf->pages);
		buf->pages = new_pages;
		buf->page_array_size = new_array_size;
	}

	while (buf->nr_pages < pages_needed) {
		buf->pages[buf->nr_pages] =
			alloc_page(GFP_KERNEL | __GFP_HIGHMEM);

		if (!buf->pages[buf->nr_pages]) {
			fw_load_abort(fw_priv);
			return -ENOMEM;
		}
		buf->nr_pages++;
	}
	return 0;
}

/**
 * firmware_data_write - write method for firmware
 * @filp: open sysfs file
 * @kobj: kobject for the device
 * @bin_attr: bin_attr structure
 * @buffer: buffer being written
 * @offset: buffer offset for write in total data store area
 * @count: buffer size
 *
 *	Data written to the 'data' attribute will be later handed to
 *	the driver as a firmware image.
 **/
static ssize_t firmware_data_write(struct file *filp, struct kobject *kobj,
				   struct bin_attribute *bin_attr,
				   char *buffer, loff_t offset, size_t count)
{
	struct device *dev = kobj_to_dev(kobj);
	struct firmware_priv *fw_priv = to_firmware_priv(dev);
	struct firmware_buf *buf;
	ssize_t retval;

	if (!capable(CAP_SYS_RAWIO))
		return -EPERM;

	mutex_lock(&fw_lock);
	buf = fw_priv->buf;
	if (!buf || test_bit(FW_STATUS_DONE, &buf->status)) {
		retval = -ENODEV;
		goto out;
	}

	retval = fw_realloc_buffer(fw_priv, offset + count);
	if (retval)
		goto out;

	retval = count;

	while (count) {
		void *page_data;
		int page_nr = offset >> PAGE_SHIFT;
		int page_ofs = offset & (PAGE_SIZE - 1);
		int page_cnt = min_t(size_t, PAGE_SIZE - page_ofs, count);

		page_data = kmap(buf->pages[page_nr]);

		memcpy(page_data + page_ofs, buffer, page_cnt);

		kunmap(buf->pages[page_nr]);
		buffer += page_cnt;
		offset += page_cnt;
		count -= page_cnt;
	}

	buf->size = max_t(size_t, offset, buf->size);
out:
	mutex_unlock(&fw_lock);
	return retval;
}

static struct bin_attribute firmware_attr_data = {
	.attr = { .name = "data", .mode = 0644 },
	.size = 0,
	.read = firmware_data_read,
	.write = firmware_data_write,
};

static struct attribute *fw_dev_attrs[] = {
	&dev_attr_loading.attr,
	NULL
};

static struct bin_attribute *fw_dev_bin_attrs[] = {
	&firmware_attr_data,
	NULL
};

static const struct attribute_group fw_dev_attr_group = {
	.attrs = fw_dev_attrs,
	.bin_attrs = fw_dev_bin_attrs,
};

static const struct attribute_group *fw_dev_attr_groups[] = {
	&fw_dev_attr_group,
	NULL
};

static struct firmware_priv *
fw_create_instance(struct firmware *firmware, const char *fw_name,
		   struct device *device, unsigned int opt_flags)
{
	struct firmware_priv *fw_priv;
	struct device *f_dev;

	fw_priv = kzalloc(sizeof(*fw_priv), GFP_KERNEL);
	if (!fw_priv) {
		fw_priv = ERR_PTR(-ENOMEM);
		goto exit;
	}

	fw_priv->nowait = !!(opt_flags & FW_OPT_NOWAIT);
	fw_priv->fw = firmware;
	f_dev = &fw_priv->dev;

	device_initialize(f_dev);
	dev_set_name(f_dev, "%s", fw_name);
	f_dev->parent = device;
	f_dev->class = &firmware_class;
	f_dev->groups = fw_dev_attr_groups;
exit:
	return fw_priv;
}

/* load a firmware via user helper */
static int _request_firmware_load(struct firmware_priv *fw_priv,
				  unsigned int opt_flags, long timeout)
{
	int retval = 0;
	struct device *f_dev = &fw_priv->dev;
	struct firmware_buf *buf = fw_priv->buf;

	/* fall back on userspace loading */
	buf->is_paged_buf = true;

	dev_set_uevent_suppress(f_dev, true);

	retval = device_add(f_dev);
	if (retval) {
		dev_err(f_dev, "%s: device_register failed\n", __func__);
		goto err_put_dev;
	}

	mutex_lock(&fw_lock);
	list_add(&buf->pending_list, &pending_fw_head);
	mutex_unlock(&fw_lock);

	if (opt_flags & FW_OPT_UEVENT) {
		buf->need_uevent = true;
		dev_set_uevent_suppress(f_dev, false);
		dev_dbg(f_dev, "firmware: requesting %s\n", buf->fw_id);
		kobject_uevent(&fw_priv->dev.kobj, KOBJ_ADD);
	} else {
		timeout = MAX_JIFFY_OFFSET;
	}

	retval = wait_for_completion_interruptible_timeout(&buf->completion,
			timeout);
	if (retval == -ERESTARTSYS || !retval) {
		mutex_lock(&fw_lock);
		fw_load_abort(fw_priv);
		mutex_unlock(&fw_lock);
	} else if (retval > 0) {
		retval = 0;
	}

	if (is_fw_load_aborted(buf))
		retval = -EAGAIN;
	else if (!buf->data)
		retval = -ENOMEM;

	device_del(f_dev);
err_put_dev:
	put_device(f_dev);
	return retval;
}

static int fw_load_from_user_helper(struct firmware *firmware,
				    const char *name, struct device *device,
				    unsigned int opt_flags, long timeout)
{
	struct firmware_priv *fw_priv;

	fw_priv = fw_create_instance(firmware, name, device, opt_flags);
	if (IS_ERR(fw_priv))
		return PTR_ERR(fw_priv);

	fw_priv->buf = firmware->priv;
	return _request_firmware_load(fw_priv, opt_flags, timeout);
}

#ifdef CONFIG_PM_SLEEP
/* kill pending requests without uevent to avoid blocking suspend */
static void kill_requests_without_uevent(void)
{
	struct firmware_buf *buf;
	struct firmware_buf *next;

	mutex_lock(&fw_lock);
	list_for_each_entry_safe(buf, next, &pending_fw_head, pending_list) {
		if (!buf->need_uevent)
			 __fw_load_abort(buf);
	}
	mutex_unlock(&fw_lock);
}
#endif

#else /* CONFIG_FW_LOADER_USER_HELPER */
static inline int
fw_load_from_user_helper(struct firmware *firmware, const char *name,
			 struct device *device, unsigned int opt_flags,
			 long timeout)
{
	return -ENOENT;
}

/* No abort during direct loading */
#define is_fw_load_aborted(buf) false

#ifdef CONFIG_PM_SLEEP
static inline void kill_requests_without_uevent(void) { }
#endif

#endif /* CONFIG_FW_LOADER_USER_HELPER */


/* wait until the shared firmware_buf becomes ready (or error) */
static int sync_cached_firmware_buf(struct firmware_buf *buf)
{
	int ret = 0;

	mutex_lock(&fw_lock);
	while (!test_bit(FW_STATUS_DONE, &buf->status)) {
		if (is_fw_load_aborted(buf)) {
			ret = -ENOENT;
			break;
		}
		mutex_unlock(&fw_lock);
		ret = wait_for_completion_interruptible(&buf->completion);
		mutex_lock(&fw_lock);
	}
	mutex_unlock(&fw_lock);
	return ret;
}

/* prepare firmware and firmware_buf structs;
 * return 0 if a firmware is already assigned, 1 if need to load one,
 * or a negative error code
 */
static int
_request_firmware_prepare(struct firmware **firmware_p, const char *name,
			  struct device *device)
{
	struct firmware *firmware;
	struct firmware_buf *buf;
	int ret;

	*firmware_p = firmware = kzalloc(sizeof(*firmware), GFP_KERNEL);
	if (!firmware) {
		dev_err(device, "%s: kmalloc(struct firmware) failed\n",
			__func__);
		return -ENOMEM;
	}

	if (fw_get_builtin_firmware(firmware, name)) {
		dev_dbg(device, "using built-in %s\n", name);
		return 0; /* assigned */
	}

	ret = fw_lookup_and_allocate_buf(name, &fw_cache, &buf);

	/*
	 * bind with 'buf' now to avoid warning in failure path
	 * of requesting firmware.
	 */
	firmware->priv = buf;

	if (ret > 0) {
		ret = sync_cached_firmware_buf(buf);
		if (!ret) {
			fw_set_page_data(buf, firmware);
			return 0; /* assigned */
		}
	}

	if (ret < 0)
		return ret;
	return 1; /* need to load */
}

static int assign_firmware_buf(struct firmware *fw, struct device *device,
			       unsigned int opt_flags)
{
	struct firmware_buf *buf = fw->priv;

	mutex_lock(&fw_lock);
	if (!buf->size || is_fw_load_aborted(buf)) {
		mutex_unlock(&fw_lock);
		return -ENOENT;
	}

	/*
	 * add firmware name into devres list so that we can auto cache
	 * and uncache firmware for device.
	 *
	 * device may has been deleted already, but the problem
	 * should be fixed in devres or driver core.
	 */
	/* don't cache firmware handled without uevent */
	if (device && (opt_flags & FW_OPT_UEVENT))
		fw_add_devm_name(device, buf->fw_id);

	/*
	 * After caching firmware image is started, let it piggyback
	 * on request firmware.
	 */
	if (buf->fwc->state == FW_LOADER_START_CACHE) {
		if (fw_cache_piggyback_on_request(buf->fw_id))
			kref_get(&buf->ref);
	}

	/* pass the pages buffer to driver at the last minute */
	fw_set_page_data(buf, fw);
	mutex_unlock(&fw_lock);
	return 0;
}

/* called from request_firmware() and request_firmware_work_func() */
static int
_request_firmware(const struct firmware **firmware_p, const char *name,
		  struct device *device, unsigned int opt_flags)
{
	struct firmware *fw = NULL;
	long timeout;
	int ret;

	if (!firmware_p)
		return -EINVAL;

	if (!name || name[0] == '\0') {
		ret = -EINVAL;
		goto out;
	}

	ret = _request_firmware_prepare(&fw, name, device);
	if (ret <= 0) /* error or already assigned */
		goto out;

	ret = 0;
	timeout = firmware_loading_timeout();
	if (opt_flags & FW_OPT_NOWAIT) {
		timeout = usermodehelper_read_lock_wait(timeout);
		if (!timeout) {
			dev_dbg(device, "firmware: %s loading timed out\n",
				name);
			ret = -EBUSY;
			goto out;
		}
	} else {
		ret = usermodehelper_read_trylock();
		if (WARN_ON(ret)) {
			dev_err(device, "firmware: %s will not be loaded\n",
				name);
			goto out;
		}
	}

	ret = fw_get_filesystem_firmware(device, fw->priv);
	if (ret) {
		if (!(opt_flags & FW_OPT_NO_WARN))
			dev_warn(device,
				 "Direct firmware load for %s failed with error %d\n",
				 name, ret);
		if (opt_flags & FW_OPT_USERHELPER) {
			dev_warn(device, "Falling back to user helper\n");
			ret = fw_load_from_user_helper(fw, name, device,
						       opt_flags, timeout);
		}
	}

	if (!ret)
		ret = assign_firmware_buf(fw, device, opt_flags);

	usermodehelper_read_unlock();

 out:
	if (ret < 0) {
		release_firmware(fw);
		fw = NULL;
	}

	*firmware_p = fw;
	return ret;
}

/**
 * request_firmware: - send firmware request and wait for it
 * @firmware_p: pointer to firmware image
 * @name: name of firmware file
 * @device: device for which firmware is being loaded
 *
 *      @firmware_p will be used to return a firmware image by the name
 *      of @name for device @device.
 *
 *      Should be called from user context where sleeping is allowed.
 *
 *      @name will be used as $FIRMWARE in the uevent environment and
 *      should be distinctive enough not to be confused with any other
 *      firmware image for this or any other device.
 *
 *	Caller must hold the reference count of @device.
 *
 *	The function can be called safely inside device's suspend and
 *	resume callback.
 **/
int
request_firmware(const struct firmware **firmware_p, const char *name,
		 struct device *device)
{
	int ret;

	/* Need to pin this module until return */
	__module_get(THIS_MODULE);
	ret = _request_firmware(firmware_p, name, device,
				FW_OPT_UEVENT | FW_OPT_FALLBACK);
	module_put(THIS_MODULE);
	return ret;
}
EXPORT_SYMBOL(request_firmware);

/**
 * request_firmware_direct: - load firmware directly without usermode helper
 * @firmware_p: pointer to firmware image
 * @name: name of firmware file
 * @device: device for which firmware is being loaded
 *
 * This function works pretty much like request_firmware(), but this doesn't
 * fall back to usermode helper even if the firmware couldn't be loaded
 * directly from fs.  Hence it's useful for loading optional firmwares, which
 * aren't always present, without extra long timeouts of udev.
 **/
int request_firmware_direct(const struct firmware **firmware_p,
			    const char *name, struct device *device)
{
	int ret;

	__module_get(THIS_MODULE);
	ret = _request_firmware(firmware_p, name, device,
				FW_OPT_UEVENT | FW_OPT_NO_WARN);
	module_put(THIS_MODULE);
	return ret;
}
EXPORT_SYMBOL_GPL(request_firmware_direct);

/**
 * release_firmware: - release the resource associated with a firmware image
 * @fw: firmware resource to release
 **/
void release_firmware(const struct firmware *fw)
{
	if (fw) {
		if (!fw_is_builtin_firmware(fw))
			firmware_free_data(fw);
		kfree(fw);
	}
}
EXPORT_SYMBOL(release_firmware);

/* Async support */
struct firmware_work {
	struct work_struct work;
	struct module *module;
	const char *name;
	struct device *device;
	void *context;
	void (*cont)(const struct firmware *fw, void *context);
	unsigned int opt_flags;
};

static void request_firmware_work_func(struct work_struct *work)
{
	struct firmware_work *fw_work;
	const struct firmware *fw;

	fw_work = container_of(work, struct firmware_work, work);

	_request_firmware(&fw, fw_work->name, fw_work->device,
			  fw_work->opt_flags);
	fw_work->cont(fw, fw_work->context);
	put_device(fw_work->device); /* taken in request_firmware_nowait() */

	module_put(fw_work->module);
	kfree_const(fw_work->name);
	kfree(fw_work);
}

/**
 * request_firmware_nowait - asynchronous version of request_firmware
 * @module: module requesting the firmware
 * @uevent: sends uevent to copy the firmware image if this flag
 *	is non-zero else the firmware copy must be done manually.
 * @name: name of firmware file
 * @device: device for which firmware is being loaded
 * @gfp: allocation flags
 * @context: will be passed over to @cont, and
 *	@fw may be %NULL if firmware request fails.
 * @cont: function will be called asynchronously when the firmware
 *	request is over.
 *
 *	Caller must hold the reference count of @device.
 *
 *	Asynchronous variant of request_firmware() for user contexts:
 *		- sleep for as small periods as possible since it may
 *		increase kernel boot time of built-in device drivers
 *		requesting firmware in their ->probe() methods, if
 *		@gfp is GFP_KERNEL.
 *
 *		- can't sleep at all if @gfp is GFP_ATOMIC.
 **/
int
request_firmware_nowait(
	struct module *module, bool uevent,
	const char *name, struct device *device, gfp_t gfp, void *context,
	void (*cont)(const struct firmware *fw, void *context))
{
	struct firmware_work *fw_work;

	fw_work = kzalloc(sizeof(struct firmware_work), gfp);
	if (!fw_work)
		return -ENOMEM;

	fw_work->module = module;
	fw_work->name = kstrdup_const(name, gfp);
	if (!fw_work->name) {
		kfree(fw_work);
		return -ENOMEM;
	}
	fw_work->device = device;
	fw_work->context = context;
	fw_work->cont = cont;
	fw_work->opt_flags = FW_OPT_NOWAIT | FW_OPT_FALLBACK |
		(uevent ? FW_OPT_UEVENT : FW_OPT_USERHELPER);

	if (!try_module_get(module)) {
		kfree_const(fw_work->name);
		kfree(fw_work);
		return -EFAULT;
	}

	get_device(fw_work->device);
	INIT_WORK(&fw_work->work, request_firmware_work_func);
	schedule_work(&fw_work->work);
	return 0;
}
EXPORT_SYMBOL(request_firmware_nowait);

#ifdef CONFIG_PM_SLEEP
static ASYNC_DOMAIN_EXCLUSIVE(fw_cache_domain);

/**
 * cache_firmware - cache one firmware image in kernel memory space
 * @fw_name: the firmware image name
 *
 * Cache firmware in kernel memory so that drivers can use it when
 * system isn't ready for them to request firmware image from userspace.
 * Once it returns successfully, driver can use request_firmware or its
 * nowait version to get the cached firmware without any interacting
 * with userspace
 *
 * Return 0 if the firmware image has been cached successfully
 * Return !0 otherwise
 *
 */
static int cache_firmware(const char *fw_name)
{
	int ret;
	const struct firmware *fw;

	pr_debug("%s: %s\n", __func__, fw_name);

	ret = request_firmware(&fw, fw_name, NULL);
	if (!ret)
		kfree(fw);

	pr_debug("%s: %s ret=%d\n", __func__, fw_name, ret);

	return ret;
}

static struct firmware_buf *fw_lookup_buf(const char *fw_name)
{
	struct firmware_buf *tmp;
	struct firmware_cache *fwc = &fw_cache;

	spin_lock(&fwc->lock);
	tmp = __fw_lookup_buf(fw_name);
	spin_unlock(&fwc->lock);

	return tmp;
}

/**
 * uncache_firmware - remove one cached firmware image
 * @fw_name: the firmware image name
 *
 * Uncache one firmware image which has been cached successfully
 * before.
 *
 * Return 0 if the firmware cache has been removed successfully
 * Return !0 otherwise
 *
 */
static int uncache_firmware(const char *fw_name)
{
	struct firmware_buf *buf;
	struct firmware fw;

	pr_debug("%s: %s\n", __func__, fw_name);

	if (fw_get_builtin_firmware(&fw, fw_name))
		return 0;

	buf = fw_lookup_buf(fw_name);
	if (buf) {
		fw_free_buf(buf);
		return 0;
	}

	return -EINVAL;
}

static struct fw_cache_entry *alloc_fw_cache_entry(const char *name)
{
	struct fw_cache_entry *fce;

	fce = kzalloc(sizeof(*fce), GFP_ATOMIC);
	if (!fce)
		goto exit;

	fce->name = kstrdup_const(name, GFP_ATOMIC);
	if (!fce->name) {
		kfree(fce);
		fce = NULL;
		goto exit;
	}
exit:
	return fce;
}

static int __fw_entry_found(const char *name)
{
	struct firmware_cache *fwc = &fw_cache;
	struct fw_cache_entry *fce;

	list_for_each_entry(fce, &fwc->fw_names, list) {
		if (!strcmp(fce->name, name))
			return 1;
	}
	return 0;
}

static int fw_cache_piggyback_on_request(const char *name)
{
	struct firmware_cache *fwc = &fw_cache;
	struct fw_cache_entry *fce;
	int ret = 0;

	spin_lock(&fwc->name_lock);
	if (__fw_entry_found(name))
		goto found;

	fce = alloc_fw_cache_entry(name);
	if (fce) {
		ret = 1;
		list_add(&fce->list, &fwc->fw_names);
		pr_debug("%s: fw: %s\n", __func__, name);
	}
found:
	spin_unlock(&fwc->name_lock);
	return ret;
}

static void free_fw_cache_entry(struct fw_cache_entry *fce)
{
	kfree_const(fce->name);
	kfree(fce);
}

static void __async_dev_cache_fw_image(void *fw_entry,
				       async_cookie_t cookie)
{
	struct fw_cache_entry *fce = fw_entry;
	struct firmware_cache *fwc = &fw_cache;
	int ret;

	ret = cache_firmware(fce->name);
	if (ret) {
		spin_lock(&fwc->name_lock);
		list_del(&fce->list);
		spin_unlock(&fwc->name_lock);

		free_fw_cache_entry(fce);
	}
}

/* called with dev->devres_lock held */
static void dev_create_fw_entry(struct device *dev, void *res,
				void *data)
{
	struct fw_name_devm *fwn = res;
	const char *fw_name = fwn->name;
	struct list_head *head = data;
	struct fw_cache_entry *fce;

	fce = alloc_fw_cache_entry(fw_name);
	if (fce)
		list_add(&fce->list, head);
}

static int devm_name_match(struct device *dev, void *res,
			   void *match_data)
{
	struct fw_name_devm *fwn = res;
	return (fwn->magic == (unsigned long)match_data);
}

static void dev_cache_fw_image(struct device *dev, void *data)
{
	LIST_HEAD(todo);
	struct fw_cache_entry *fce;
	struct fw_cache_entry *fce_next;
	struct firmware_cache *fwc = &fw_cache;

	devres_for_each_res(dev, fw_name_devm_release,
			    devm_name_match, &fw_cache,
			    dev_create_fw_entry, &todo);

	list_for_each_entry_safe(fce, fce_next, &todo, list) {
		list_del(&fce->list);

		spin_lock(&fwc->name_lock);
		/* only one cache entry for one firmware */
		if (!__fw_entry_found(fce->name)) {
			list_add(&fce->list, &fwc->fw_names);
		} else {
			free_fw_cache_entry(fce);
			fce = NULL;
		}
		spin_unlock(&fwc->name_lock);

		if (fce)
			async_schedule_domain(__async_dev_cache_fw_image,
					      (void *)fce,
					      &fw_cache_domain);
	}
}

static void __device_uncache_fw_images(void)
{
	struct firmware_cache *fwc = &fw_cache;
	struct fw_cache_entry *fce;

	spin_lock(&fwc->name_lock);
	while (!list_empty(&fwc->fw_names)) {
		fce = list_entry(fwc->fw_names.next,
				struct fw_cache_entry, list);
		list_del(&fce->list);
		spin_unlock(&fwc->name_lock);

		uncache_firmware(fce->name);
		free_fw_cache_entry(fce);

		spin_lock(&fwc->name_lock);
	}
	spin_unlock(&fwc->name_lock);
}

/**
 * device_cache_fw_images - cache devices' firmware
 *
 * If one device called request_firmware or its nowait version
 * successfully before, the firmware names are recored into the
 * device's devres link list, so device_cache_fw_images can call
 * cache_firmware() to cache these firmwares for the device,
 * then the device driver can load its firmwares easily at
 * time when system is not ready to complete loading firmware.
 */
static void device_cache_fw_images(void)
{
	struct firmware_cache *fwc = &fw_cache;
	int old_timeout;
	DEFINE_WAIT(wait);

	pr_debug("%s\n", __func__);

	/* cancel uncache work */
	cancel_delayed_work_sync(&fwc->work);

	/*
	 * use small loading timeout for caching devices' firmware
	 * because all these firmware images have been loaded
	 * successfully at lease once, also system is ready for
	 * completing firmware loading now. The maximum size of
	 * firmware in current distributions is about 2M bytes,
	 * so 10 secs should be enough.
	 */
	old_timeout = loading_timeout;
	loading_timeout = 10;

	mutex_lock(&fw_lock);
	fwc->state = FW_LOADER_START_CACHE;
	dpm_for_each_dev(NULL, dev_cache_fw_image);
	mutex_unlock(&fw_lock);

	/* wait for completion of caching firmware for all devices */
	async_synchronize_full_domain(&fw_cache_domain);

	loading_timeout = old_timeout;
}

/**
 * device_uncache_fw_images - uncache devices' firmware
 *
 * uncache all firmwares which have been cached successfully
 * by device_uncache_fw_images earlier
 */
static void device_uncache_fw_images(void)
{
	pr_debug("%s\n", __func__);
	__device_uncache_fw_images();
}

static void device_uncache_fw_images_work(struct work_struct *work)
{
	device_uncache_fw_images();
}

/**
 * device_uncache_fw_images_delay - uncache devices firmwares
 * @delay: number of milliseconds to delay uncache device firmwares
 *
 * uncache all devices's firmwares which has been cached successfully
 * by device_cache_fw_images after @delay milliseconds.
 */
static void device_uncache_fw_images_delay(unsigned long delay)
{
	queue_delayed_work(system_power_efficient_wq, &fw_cache.work,
			   msecs_to_jiffies(delay));
}

static int fw_pm_notify(struct notifier_block *notify_block,
			unsigned long mode, void *unused)
{
	switch (mode) {
	case PM_HIBERNATION_PREPARE:
	case PM_SUSPEND_PREPARE:
	case PM_RESTORE_PREPARE:
		kill_requests_without_uevent();
		device_cache_fw_images();
		break;

	case PM_POST_SUSPEND:
	case PM_POST_HIBERNATION:
	case PM_POST_RESTORE:
		/*
		 * In case that system sleep failed and syscore_suspend is
		 * not called.
		 */
		mutex_lock(&fw_lock);
		fw_cache.state = FW_LOADER_NO_CACHE;
		mutex_unlock(&fw_lock);

		device_uncache_fw_images_delay(10 * MSEC_PER_SEC);
		break;
	}

	return 0;
}

/* stop caching firmware once syscore_suspend is reached */
static int fw_suspend(void)
{
	fw_cache.state = FW_LOADER_NO_CACHE;
	return 0;
}

static struct syscore_ops fw_syscore_ops = {
	.suspend = fw_suspend,
};
#else
static int fw_cache_piggyback_on_request(const char *name)
{
	return 0;
}
#endif

static void __init fw_cache_init(void)
{
	spin_lock_init(&fw_cache.lock);
	INIT_LIST_HEAD(&fw_cache.head);
	fw_cache.state = FW_LOADER_NO_CACHE;

#ifdef CONFIG_PM_SLEEP
	spin_lock_init(&fw_cache.name_lock);
	INIT_LIST_HEAD(&fw_cache.fw_names);

	INIT_DELAYED_WORK(&fw_cache.work,
			  device_uncache_fw_images_work);

	fw_cache.pm_notify.notifier_call = fw_pm_notify;
	register_pm_notifier(&fw_cache.pm_notify);

	register_syscore_ops(&fw_syscore_ops);
#endif
}

static int __init firmware_class_init(void)
{
	fw_cache_init();
#ifdef CONFIG_FW_LOADER_USER_HELPER
	register_reboot_notifier(&fw_shutdown_nb);
	return class_register(&firmware_class);
#else
	return 0;
#endif
}

static void __exit firmware_class_exit(void)
{
#ifdef CONFIG_PM_SLEEP
	unregister_syscore_ops(&fw_syscore_ops);
	unregister_pm_notifier(&fw_cache.pm_notify);
#endif
#ifdef CONFIG_FW_LOADER_USER_HELPER
	unregister_reboot_notifier(&fw_shutdown_nb);
	class_unregister(&firmware_class);
#endif
}

fs_initcall(firmware_class_init);
module_exit(firmware_class_exit);<|MERGE_RESOLUTION|>--- conflicted
+++ resolved
@@ -336,7 +336,6 @@
 				dev_warn(device, "loading %s failed with error %d\n",
 					 path, rc);
 			continue;
-<<<<<<< HEAD
 		}
 		dev_dbg(device, "direct-loading %s\n", buf->fw_id);
 		buf->size = size;
@@ -345,27 +344,6 @@
 	}
 	__putname(path);
 
-=======
-		rc = fw_read_file_contents(file, buf);
-		fput(file);
-		if (rc)
-			dev_warn(device, "loading %s failed with error %d\n",
-				 path, rc);
-		else
-			break;
-	}
-	__putname(path);
-
-	if (!rc) {
-		dev_dbg(device, "direct-loading %s\n",
-			buf->fw_id);
-		mutex_lock(&fw_lock);
-		set_bit(FW_STATUS_DONE, &buf->status);
-		complete_all(&buf->completion);
-		mutex_unlock(&fw_lock);
-	}
-
->>>>>>> 16617535
 	return rc;
 }
 
