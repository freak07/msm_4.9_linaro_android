/*
 * Copyright 2008 Advanced Micro Devices, Inc.
 * Copyright 2008 Red Hat Inc.
 * Copyright 2009 Jerome Glisse.
 *
 * Permission is hereby granted, free of charge, to any person obtaining a
 * copy of this software and associated documentation files (the "Software"),
 * to deal in the Software without restriction, including without limitation
 * the rights to use, copy, modify, merge, publish, distribute, sublicense,
 * and/or sell copies of the Software, and to permit persons to whom the
 * Software is furnished to do so, subject to the following conditions:
 *
 * The above copyright notice and this permission notice shall be included in
 * all copies or substantial portions of the Software.
 *
 * THE SOFTWARE IS PROVIDED "AS IS", WITHOUT WARRANTY OF ANY KIND, EXPRESS OR
 * IMPLIED, INCLUDING BUT NOT LIMITED TO THE WARRANTIES OF MERCHANTABILITY,
 * FITNESS FOR A PARTICULAR PURPOSE AND NONINFRINGEMENT.  IN NO EVENT SHALL
 * THE COPYRIGHT HOLDER(S) OR AUTHOR(S) BE LIABLE FOR ANY CLAIM, DAMAGES OR
 * OTHER LIABILITY, WHETHER IN AN ACTION OF CONTRACT, TORT OR OTHERWISE,
 * ARISING FROM, OUT OF OR IN CONNECTION WITH THE SOFTWARE OR THE USE OR
 * OTHER DEALINGS IN THE SOFTWARE.
 *
 * Authors: Dave Airlie
 *          Alex Deucher
 *          Jerome Glisse
 */
#ifndef __RADEON_ASIC_H__
#define __RADEON_ASIC_H__

/*
 * common functions
 */
uint32_t radeon_legacy_get_engine_clock(struct radeon_device *rdev);
void radeon_legacy_set_engine_clock(struct radeon_device *rdev, uint32_t eng_clock);
uint32_t radeon_legacy_get_memory_clock(struct radeon_device *rdev);
void radeon_legacy_set_clock_gating(struct radeon_device *rdev, int enable);

uint32_t radeon_atom_get_engine_clock(struct radeon_device *rdev);
void radeon_atom_set_engine_clock(struct radeon_device *rdev, uint32_t eng_clock);
uint32_t radeon_atom_get_memory_clock(struct radeon_device *rdev);
void radeon_atom_set_memory_clock(struct radeon_device *rdev, uint32_t mem_clock);
void radeon_atom_set_clock_gating(struct radeon_device *rdev, int enable);

void atombios_set_backlight_level(struct radeon_encoder *radeon_encoder, u8 level);
u8 atombios_get_backlight_level(struct radeon_encoder *radeon_encoder);
void radeon_legacy_set_backlight_level(struct radeon_encoder *radeon_encoder, u8 level);
u8 radeon_legacy_get_backlight_level(struct radeon_encoder *radeon_encoder);

u32 radeon_ring_generic_get_rptr(struct radeon_device *rdev,
				 struct radeon_ring *ring);
u32 radeon_ring_generic_get_wptr(struct radeon_device *rdev,
				 struct radeon_ring *ring);
void radeon_ring_generic_set_wptr(struct radeon_device *rdev,
				  struct radeon_ring *ring);

/*
 * r100,rv100,rs100,rv200,rs200
 */
struct r100_mc_save {
	u32	GENMO_WT;
	u32	CRTC_EXT_CNTL;
	u32	CRTC_GEN_CNTL;
	u32	CRTC2_GEN_CNTL;
	u32	CUR_OFFSET;
	u32	CUR2_OFFSET;
};
int r100_init(struct radeon_device *rdev);
void r100_fini(struct radeon_device *rdev);
int r100_suspend(struct radeon_device *rdev);
int r100_resume(struct radeon_device *rdev);
void r100_vga_set_state(struct radeon_device *rdev, bool state);
bool r100_gpu_is_lockup(struct radeon_device *rdev, struct radeon_ring *cp);
int r100_asic_reset(struct radeon_device *rdev);
u32 r100_get_vblank_counter(struct radeon_device *rdev, int crtc);
void r100_pci_gart_tlb_flush(struct radeon_device *rdev);
int r100_pci_gart_set_page(struct radeon_device *rdev, int i, uint64_t addr);
void r100_ring_start(struct radeon_device *rdev, struct radeon_ring *ring);
int r100_irq_set(struct radeon_device *rdev);
int r100_irq_process(struct radeon_device *rdev);
void r100_fence_ring_emit(struct radeon_device *rdev,
			  struct radeon_fence *fence);
bool r100_semaphore_ring_emit(struct radeon_device *rdev,
			      struct radeon_ring *cp,
			      struct radeon_semaphore *semaphore,
			      bool emit_wait);
int r100_cs_parse(struct radeon_cs_parser *p);
void r100_pll_wreg(struct radeon_device *rdev, uint32_t reg, uint32_t v);
uint32_t r100_pll_rreg(struct radeon_device *rdev, uint32_t reg);
int r100_copy_blit(struct radeon_device *rdev,
		   uint64_t src_offset,
		   uint64_t dst_offset,
		   unsigned num_gpu_pages,
		   struct radeon_fence **fence);
int r100_set_surface_reg(struct radeon_device *rdev, int reg,
			 uint32_t tiling_flags, uint32_t pitch,
			 uint32_t offset, uint32_t obj_size);
void r100_clear_surface_reg(struct radeon_device *rdev, int reg);
void r100_bandwidth_update(struct radeon_device *rdev);
void r100_ring_ib_execute(struct radeon_device *rdev, struct radeon_ib *ib);
int r100_ring_test(struct radeon_device *rdev, struct radeon_ring *cp);
void r100_hpd_init(struct radeon_device *rdev);
void r100_hpd_fini(struct radeon_device *rdev);
bool r100_hpd_sense(struct radeon_device *rdev, enum radeon_hpd_id hpd);
void r100_hpd_set_polarity(struct radeon_device *rdev,
			   enum radeon_hpd_id hpd);
int r100_debugfs_rbbm_init(struct radeon_device *rdev);
int r100_debugfs_cp_init(struct radeon_device *rdev);
void r100_cp_disable(struct radeon_device *rdev);
int r100_cp_init(struct radeon_device *rdev, unsigned ring_size);
void r100_cp_fini(struct radeon_device *rdev);
int r100_pci_gart_init(struct radeon_device *rdev);
void r100_pci_gart_fini(struct radeon_device *rdev);
int r100_pci_gart_enable(struct radeon_device *rdev);
void r100_pci_gart_disable(struct radeon_device *rdev);
int r100_debugfs_mc_info_init(struct radeon_device *rdev);
int r100_gui_wait_for_idle(struct radeon_device *rdev);
int r100_ib_test(struct radeon_device *rdev, struct radeon_ring *ring);
void r100_irq_disable(struct radeon_device *rdev);
void r100_mc_stop(struct radeon_device *rdev, struct r100_mc_save *save);
void r100_mc_resume(struct radeon_device *rdev, struct r100_mc_save *save);
void r100_vram_init_sizes(struct radeon_device *rdev);
int r100_cp_reset(struct radeon_device *rdev);
void r100_vga_render_disable(struct radeon_device *rdev);
void r100_restore_sanity(struct radeon_device *rdev);
int r100_cs_track_check_pkt3_indx_buffer(struct radeon_cs_parser *p,
					 struct radeon_cs_packet *pkt,
					 struct radeon_bo *robj);
int r100_cs_parse_packet0(struct radeon_cs_parser *p,
			  struct radeon_cs_packet *pkt,
			  const unsigned *auth, unsigned n,
			  radeon_packet0_check_t check);
int r100_cs_packet_parse(struct radeon_cs_parser *p,
			 struct radeon_cs_packet *pkt,
			 unsigned idx);
void r100_enable_bm(struct radeon_device *rdev);
void r100_set_common_regs(struct radeon_device *rdev);
void r100_bm_disable(struct radeon_device *rdev);
extern bool r100_gui_idle(struct radeon_device *rdev);
extern void r100_pm_misc(struct radeon_device *rdev);
extern void r100_pm_prepare(struct radeon_device *rdev);
extern void r100_pm_finish(struct radeon_device *rdev);
extern void r100_pm_init_profile(struct radeon_device *rdev);
extern void r100_pm_get_dynpm_state(struct radeon_device *rdev);
extern void r100_pre_page_flip(struct radeon_device *rdev, int crtc);
extern u32 r100_page_flip(struct radeon_device *rdev, int crtc, u64 crtc_base);
extern void r100_post_page_flip(struct radeon_device *rdev, int crtc);
extern void r100_wait_for_vblank(struct radeon_device *rdev, int crtc);
extern int r100_mc_wait_for_idle(struct radeon_device *rdev);

/*
 * r200,rv250,rs300,rv280
 */
extern int r200_copy_dma(struct radeon_device *rdev,
			 uint64_t src_offset,
			 uint64_t dst_offset,
			 unsigned num_gpu_pages,
			 struct radeon_fence **fence);
void r200_set_safe_registers(struct radeon_device *rdev);

/*
 * r300,r350,rv350,rv380
 */
extern int r300_init(struct radeon_device *rdev);
extern void r300_fini(struct radeon_device *rdev);
extern int r300_suspend(struct radeon_device *rdev);
extern int r300_resume(struct radeon_device *rdev);
extern int r300_asic_reset(struct radeon_device *rdev);
extern void r300_ring_start(struct radeon_device *rdev, struct radeon_ring *ring);
extern void r300_fence_ring_emit(struct radeon_device *rdev,
				struct radeon_fence *fence);
extern int r300_cs_parse(struct radeon_cs_parser *p);
extern void rv370_pcie_gart_tlb_flush(struct radeon_device *rdev);
extern int rv370_pcie_gart_set_page(struct radeon_device *rdev, int i, uint64_t addr);
extern void rv370_set_pcie_lanes(struct radeon_device *rdev, int lanes);
extern int rv370_get_pcie_lanes(struct radeon_device *rdev);
extern void r300_set_reg_safe(struct radeon_device *rdev);
extern void r300_mc_program(struct radeon_device *rdev);
extern void r300_mc_init(struct radeon_device *rdev);
extern void r300_clock_startup(struct radeon_device *rdev);
extern int r300_mc_wait_for_idle(struct radeon_device *rdev);
extern int rv370_pcie_gart_init(struct radeon_device *rdev);
extern void rv370_pcie_gart_fini(struct radeon_device *rdev);
extern int rv370_pcie_gart_enable(struct radeon_device *rdev);
extern void rv370_pcie_gart_disable(struct radeon_device *rdev);
extern int r300_mc_wait_for_idle(struct radeon_device *rdev);

/*
 * r420,r423,rv410
 */
extern int r420_init(struct radeon_device *rdev);
extern void r420_fini(struct radeon_device *rdev);
extern int r420_suspend(struct radeon_device *rdev);
extern int r420_resume(struct radeon_device *rdev);
extern void r420_pm_init_profile(struct radeon_device *rdev);
extern u32 r420_mc_rreg(struct radeon_device *rdev, u32 reg);
extern void r420_mc_wreg(struct radeon_device *rdev, u32 reg, u32 v);
extern int r420_debugfs_pipes_info_init(struct radeon_device *rdev);
extern void r420_pipes_init(struct radeon_device *rdev);

/*
 * rs400,rs480
 */
extern int rs400_init(struct radeon_device *rdev);
extern void rs400_fini(struct radeon_device *rdev);
extern int rs400_suspend(struct radeon_device *rdev);
extern int rs400_resume(struct radeon_device *rdev);
void rs400_gart_tlb_flush(struct radeon_device *rdev);
int rs400_gart_set_page(struct radeon_device *rdev, int i, uint64_t addr);
uint32_t rs400_mc_rreg(struct radeon_device *rdev, uint32_t reg);
void rs400_mc_wreg(struct radeon_device *rdev, uint32_t reg, uint32_t v);
int rs400_gart_init(struct radeon_device *rdev);
int rs400_gart_enable(struct radeon_device *rdev);
void rs400_gart_adjust_size(struct radeon_device *rdev);
void rs400_gart_disable(struct radeon_device *rdev);
void rs400_gart_fini(struct radeon_device *rdev);
extern int rs400_mc_wait_for_idle(struct radeon_device *rdev);

/*
 * rs600.
 */
extern int rs600_asic_reset(struct radeon_device *rdev);
extern int rs600_init(struct radeon_device *rdev);
extern void rs600_fini(struct radeon_device *rdev);
extern int rs600_suspend(struct radeon_device *rdev);
extern int rs600_resume(struct radeon_device *rdev);
int rs600_irq_set(struct radeon_device *rdev);
int rs600_irq_process(struct radeon_device *rdev);
void rs600_irq_disable(struct radeon_device *rdev);
u32 rs600_get_vblank_counter(struct radeon_device *rdev, int crtc);
void rs600_gart_tlb_flush(struct radeon_device *rdev);
int rs600_gart_set_page(struct radeon_device *rdev, int i, uint64_t addr);
uint32_t rs600_mc_rreg(struct radeon_device *rdev, uint32_t reg);
void rs600_mc_wreg(struct radeon_device *rdev, uint32_t reg, uint32_t v);
void rs600_bandwidth_update(struct radeon_device *rdev);
void rs600_hpd_init(struct radeon_device *rdev);
void rs600_hpd_fini(struct radeon_device *rdev);
bool rs600_hpd_sense(struct radeon_device *rdev, enum radeon_hpd_id hpd);
void rs600_hpd_set_polarity(struct radeon_device *rdev,
			    enum radeon_hpd_id hpd);
extern void rs600_pm_misc(struct radeon_device *rdev);
extern void rs600_pm_prepare(struct radeon_device *rdev);
extern void rs600_pm_finish(struct radeon_device *rdev);
extern void rs600_pre_page_flip(struct radeon_device *rdev, int crtc);
extern u32 rs600_page_flip(struct radeon_device *rdev, int crtc, u64 crtc_base);
extern void rs600_post_page_flip(struct radeon_device *rdev, int crtc);
void rs600_set_safe_registers(struct radeon_device *rdev);
extern void avivo_wait_for_vblank(struct radeon_device *rdev, int crtc);
extern int rs600_mc_wait_for_idle(struct radeon_device *rdev);

/*
 * rs690,rs740
 */
int rs690_init(struct radeon_device *rdev);
void rs690_fini(struct radeon_device *rdev);
int rs690_resume(struct radeon_device *rdev);
int rs690_suspend(struct radeon_device *rdev);
uint32_t rs690_mc_rreg(struct radeon_device *rdev, uint32_t reg);
void rs690_mc_wreg(struct radeon_device *rdev, uint32_t reg, uint32_t v);
void rs690_bandwidth_update(struct radeon_device *rdev);
void rs690_line_buffer_adjust(struct radeon_device *rdev,
					struct drm_display_mode *mode1,
					struct drm_display_mode *mode2);
extern int rs690_mc_wait_for_idle(struct radeon_device *rdev);

/*
 * rv515
 */
struct rv515_mc_save {
	u32 vga_render_control;
	u32 vga_hdp_control;
	bool crtc_enabled[2];
};

int rv515_init(struct radeon_device *rdev);
void rv515_fini(struct radeon_device *rdev);
uint32_t rv515_mc_rreg(struct radeon_device *rdev, uint32_t reg);
void rv515_mc_wreg(struct radeon_device *rdev, uint32_t reg, uint32_t v);
void rv515_ring_start(struct radeon_device *rdev, struct radeon_ring *ring);
void rv515_bandwidth_update(struct radeon_device *rdev);
int rv515_resume(struct radeon_device *rdev);
int rv515_suspend(struct radeon_device *rdev);
void rv515_bandwidth_avivo_update(struct radeon_device *rdev);
void rv515_vga_render_disable(struct radeon_device *rdev);
void rv515_set_safe_registers(struct radeon_device *rdev);
void rv515_mc_stop(struct radeon_device *rdev, struct rv515_mc_save *save);
void rv515_mc_resume(struct radeon_device *rdev, struct rv515_mc_save *save);
void rv515_clock_startup(struct radeon_device *rdev);
void rv515_debugfs(struct radeon_device *rdev);
int rv515_mc_wait_for_idle(struct radeon_device *rdev);

/*
 * r520,rv530,rv560,rv570,r580
 */
int r520_init(struct radeon_device *rdev);
int r520_resume(struct radeon_device *rdev);
int r520_mc_wait_for_idle(struct radeon_device *rdev);

/*
 * r600,rv610,rv630,rv620,rv635,rv670,rs780,rs880
 */
int r600_init(struct radeon_device *rdev);
void r600_fini(struct radeon_device *rdev);
int r600_suspend(struct radeon_device *rdev);
int r600_resume(struct radeon_device *rdev);
void r600_vga_set_state(struct radeon_device *rdev, bool state);
int r600_wb_init(struct radeon_device *rdev);
void r600_wb_fini(struct radeon_device *rdev);
void r600_pcie_gart_tlb_flush(struct radeon_device *rdev);
uint32_t r600_pciep_rreg(struct radeon_device *rdev, uint32_t reg);
void r600_pciep_wreg(struct radeon_device *rdev, uint32_t reg, uint32_t v);
int r600_cs_parse(struct radeon_cs_parser *p);
int r600_dma_cs_parse(struct radeon_cs_parser *p);
void r600_fence_ring_emit(struct radeon_device *rdev,
			  struct radeon_fence *fence);
bool r600_semaphore_ring_emit(struct radeon_device *rdev,
			      struct radeon_ring *cp,
			      struct radeon_semaphore *semaphore,
			      bool emit_wait);
void r600_dma_fence_ring_emit(struct radeon_device *rdev,
			      struct radeon_fence *fence);
bool r600_dma_semaphore_ring_emit(struct radeon_device *rdev,
				  struct radeon_ring *ring,
				  struct radeon_semaphore *semaphore,
				  bool emit_wait);
void r600_dma_ring_ib_execute(struct radeon_device *rdev, struct radeon_ib *ib);
bool r600_dma_is_lockup(struct radeon_device *rdev, struct radeon_ring *ring);
bool r600_gfx_is_lockup(struct radeon_device *rdev, struct radeon_ring *cp);
int r600_asic_reset(struct radeon_device *rdev);
int r600_set_surface_reg(struct radeon_device *rdev, int reg,
			 uint32_t tiling_flags, uint32_t pitch,
			 uint32_t offset, uint32_t obj_size);
void r600_clear_surface_reg(struct radeon_device *rdev, int reg);
int r600_ib_test(struct radeon_device *rdev, struct radeon_ring *ring);
int r600_dma_ib_test(struct radeon_device *rdev, struct radeon_ring *ring);
void r600_ring_ib_execute(struct radeon_device *rdev, struct radeon_ib *ib);
int r600_ring_test(struct radeon_device *rdev, struct radeon_ring *cp);
int r600_dma_ring_test(struct radeon_device *rdev, struct radeon_ring *cp);
int r600_copy_cpdma(struct radeon_device *rdev,
		    uint64_t src_offset, uint64_t dst_offset,
		    unsigned num_gpu_pages, struct radeon_fence **fence);
int r600_copy_dma(struct radeon_device *rdev,
		  uint64_t src_offset, uint64_t dst_offset,
		  unsigned num_gpu_pages, struct radeon_fence **fence);
void r600_hpd_init(struct radeon_device *rdev);
void r600_hpd_fini(struct radeon_device *rdev);
bool r600_hpd_sense(struct radeon_device *rdev, enum radeon_hpd_id hpd);
void r600_hpd_set_polarity(struct radeon_device *rdev,
			   enum radeon_hpd_id hpd);
extern void r600_ioctl_wait_idle(struct radeon_device *rdev, struct radeon_bo *bo);
extern bool r600_gui_idle(struct radeon_device *rdev);
extern void r600_pm_misc(struct radeon_device *rdev);
extern void r600_pm_init_profile(struct radeon_device *rdev);
extern void rs780_pm_init_profile(struct radeon_device *rdev);
extern uint32_t rs780_mc_rreg(struct radeon_device *rdev, uint32_t reg);
extern void rs780_mc_wreg(struct radeon_device *rdev, uint32_t reg, uint32_t v);
extern void r600_pm_get_dynpm_state(struct radeon_device *rdev);
extern void r600_set_pcie_lanes(struct radeon_device *rdev, int lanes);
extern int r600_get_pcie_lanes(struct radeon_device *rdev);
bool r600_card_posted(struct radeon_device *rdev);
void r600_cp_stop(struct radeon_device *rdev);
int r600_cp_start(struct radeon_device *rdev);
void r600_ring_init(struct radeon_device *rdev, struct radeon_ring *cp, unsigned ring_size);
int r600_cp_resume(struct radeon_device *rdev);
void r600_cp_fini(struct radeon_device *rdev);
int r600_count_pipe_bits(uint32_t val);
int r600_mc_wait_for_idle(struct radeon_device *rdev);
int r600_pcie_gart_init(struct radeon_device *rdev);
void r600_scratch_init(struct radeon_device *rdev);
int r600_init_microcode(struct radeon_device *rdev);
/* r600 irq */
int r600_irq_process(struct radeon_device *rdev);
int r600_irq_init(struct radeon_device *rdev);
void r600_irq_fini(struct radeon_device *rdev);
void r600_ih_ring_init(struct radeon_device *rdev, unsigned ring_size);
int r600_irq_set(struct radeon_device *rdev);
void r600_irq_suspend(struct radeon_device *rdev);
void r600_disable_interrupts(struct radeon_device *rdev);
void r600_rlc_stop(struct radeon_device *rdev);
/* r600 audio */
int r600_audio_init(struct radeon_device *rdev);
struct r600_audio_pin r600_audio_status(struct radeon_device *rdev);
void r600_audio_fini(struct radeon_device *rdev);
int r600_hdmi_buffer_status_changed(struct drm_encoder *encoder);
void r600_hdmi_update_audio_settings(struct drm_encoder *encoder);
void r600_hdmi_enable(struct drm_encoder *encoder, bool enable);
void r600_hdmi_setmode(struct drm_encoder *encoder, struct drm_display_mode *mode);
int r600_mc_wait_for_idle(struct radeon_device *rdev);
u32 r600_get_xclk(struct radeon_device *rdev);
uint64_t r600_get_gpu_clock_counter(struct radeon_device *rdev);
int rv6xx_get_temp(struct radeon_device *rdev);
int r600_set_uvd_clocks(struct radeon_device *rdev, u32 vclk, u32 dclk);
int r600_dpm_pre_set_power_state(struct radeon_device *rdev);
void r600_dpm_post_set_power_state(struct radeon_device *rdev);
/* r600 dma */
uint32_t r600_dma_get_rptr(struct radeon_device *rdev,
			   struct radeon_ring *ring);
uint32_t r600_dma_get_wptr(struct radeon_device *rdev,
			   struct radeon_ring *ring);
void r600_dma_set_wptr(struct radeon_device *rdev,
		       struct radeon_ring *ring);
/* rv6xx dpm */
int rv6xx_dpm_init(struct radeon_device *rdev);
int rv6xx_dpm_enable(struct radeon_device *rdev);
void rv6xx_dpm_disable(struct radeon_device *rdev);
int rv6xx_dpm_set_power_state(struct radeon_device *rdev);
void rv6xx_setup_asic(struct radeon_device *rdev);
void rv6xx_dpm_display_configuration_changed(struct radeon_device *rdev);
void rv6xx_dpm_fini(struct radeon_device *rdev);
u32 rv6xx_dpm_get_sclk(struct radeon_device *rdev, bool low);
u32 rv6xx_dpm_get_mclk(struct radeon_device *rdev, bool low);
void rv6xx_dpm_print_power_state(struct radeon_device *rdev,
				 struct radeon_ps *ps);
void rv6xx_dpm_debugfs_print_current_performance_level(struct radeon_device *rdev,
						       struct seq_file *m);
int rv6xx_dpm_force_performance_level(struct radeon_device *rdev,
				      enum radeon_dpm_forced_level level);
/* rs780 dpm */
int rs780_dpm_init(struct radeon_device *rdev);
int rs780_dpm_enable(struct radeon_device *rdev);
void rs780_dpm_disable(struct radeon_device *rdev);
int rs780_dpm_set_power_state(struct radeon_device *rdev);
void rs780_dpm_setup_asic(struct radeon_device *rdev);
void rs780_dpm_display_configuration_changed(struct radeon_device *rdev);
void rs780_dpm_fini(struct radeon_device *rdev);
u32 rs780_dpm_get_sclk(struct radeon_device *rdev, bool low);
u32 rs780_dpm_get_mclk(struct radeon_device *rdev, bool low);
void rs780_dpm_print_power_state(struct radeon_device *rdev,
				 struct radeon_ps *ps);
void rs780_dpm_debugfs_print_current_performance_level(struct radeon_device *rdev,
						       struct seq_file *m);
int rs780_dpm_force_performance_level(struct radeon_device *rdev,
				      enum radeon_dpm_forced_level level);

/*
 * rv770,rv730,rv710,rv740
 */
int rv770_init(struct radeon_device *rdev);
void rv770_fini(struct radeon_device *rdev);
int rv770_suspend(struct radeon_device *rdev);
int rv770_resume(struct radeon_device *rdev);
void rv770_pm_misc(struct radeon_device *rdev);
u32 rv770_page_flip(struct radeon_device *rdev, int crtc, u64 crtc_base);
void r700_vram_gtt_location(struct radeon_device *rdev, struct radeon_mc *mc);
void r700_cp_stop(struct radeon_device *rdev);
void r700_cp_fini(struct radeon_device *rdev);
int rv770_copy_dma(struct radeon_device *rdev,
		  uint64_t src_offset, uint64_t dst_offset,
		  unsigned num_gpu_pages,
		   struct radeon_fence **fence);
u32 rv770_get_xclk(struct radeon_device *rdev);
int rv770_set_uvd_clocks(struct radeon_device *rdev, u32 vclk, u32 dclk);
int rv770_get_temp(struct radeon_device *rdev);
/* rv7xx pm */
int rv770_dpm_init(struct radeon_device *rdev);
int rv770_dpm_enable(struct radeon_device *rdev);
void rv770_dpm_disable(struct radeon_device *rdev);
int rv770_dpm_set_power_state(struct radeon_device *rdev);
void rv770_dpm_setup_asic(struct radeon_device *rdev);
void rv770_dpm_display_configuration_changed(struct radeon_device *rdev);
void rv770_dpm_fini(struct radeon_device *rdev);
u32 rv770_dpm_get_sclk(struct radeon_device *rdev, bool low);
u32 rv770_dpm_get_mclk(struct radeon_device *rdev, bool low);
void rv770_dpm_print_power_state(struct radeon_device *rdev,
				 struct radeon_ps *ps);
void rv770_dpm_debugfs_print_current_performance_level(struct radeon_device *rdev,
						       struct seq_file *m);
int rv770_dpm_force_performance_level(struct radeon_device *rdev,
				      enum radeon_dpm_forced_level level);
bool rv770_dpm_vblank_too_short(struct radeon_device *rdev);

/*
 * evergreen
 */
struct evergreen_mc_save {
	u32 vga_render_control;
	u32 vga_hdp_control;
	bool crtc_enabled[RADEON_MAX_CRTCS];
};

void evergreen_pcie_gart_tlb_flush(struct radeon_device *rdev);
int evergreen_init(struct radeon_device *rdev);
void evergreen_fini(struct radeon_device *rdev);
int evergreen_suspend(struct radeon_device *rdev);
int evergreen_resume(struct radeon_device *rdev);
bool evergreen_gfx_is_lockup(struct radeon_device *rdev, struct radeon_ring *cp);
bool evergreen_dma_is_lockup(struct radeon_device *rdev, struct radeon_ring *cp);
int evergreen_asic_reset(struct radeon_device *rdev);
void evergreen_bandwidth_update(struct radeon_device *rdev);
void evergreen_ring_ib_execute(struct radeon_device *rdev, struct radeon_ib *ib);
void evergreen_hpd_init(struct radeon_device *rdev);
void evergreen_hpd_fini(struct radeon_device *rdev);
bool evergreen_hpd_sense(struct radeon_device *rdev, enum radeon_hpd_id hpd);
void evergreen_hpd_set_polarity(struct radeon_device *rdev,
				enum radeon_hpd_id hpd);
u32 evergreen_get_vblank_counter(struct radeon_device *rdev, int crtc);
int evergreen_irq_set(struct radeon_device *rdev);
int evergreen_irq_process(struct radeon_device *rdev);
extern int evergreen_cs_parse(struct radeon_cs_parser *p);
extern int evergreen_dma_cs_parse(struct radeon_cs_parser *p);
extern void evergreen_pm_misc(struct radeon_device *rdev);
extern void evergreen_pm_prepare(struct radeon_device *rdev);
extern void evergreen_pm_finish(struct radeon_device *rdev);
extern void sumo_pm_init_profile(struct radeon_device *rdev);
extern void btc_pm_init_profile(struct radeon_device *rdev);
int sumo_set_uvd_clocks(struct radeon_device *rdev, u32 vclk, u32 dclk);
int evergreen_set_uvd_clocks(struct radeon_device *rdev, u32 vclk, u32 dclk);
extern void evergreen_pre_page_flip(struct radeon_device *rdev, int crtc);
extern u32 evergreen_page_flip(struct radeon_device *rdev, int crtc, u64 crtc_base);
extern void evergreen_post_page_flip(struct radeon_device *rdev, int crtc);
extern void dce4_wait_for_vblank(struct radeon_device *rdev, int crtc);
void evergreen_disable_interrupt_state(struct radeon_device *rdev);
int evergreen_mc_wait_for_idle(struct radeon_device *rdev);
void evergreen_dma_fence_ring_emit(struct radeon_device *rdev,
				   struct radeon_fence *fence);
void evergreen_dma_ring_ib_execute(struct radeon_device *rdev,
				   struct radeon_ib *ib);
int evergreen_copy_dma(struct radeon_device *rdev,
		       uint64_t src_offset, uint64_t dst_offset,
		       unsigned num_gpu_pages,
		       struct radeon_fence **fence);
void evergreen_hdmi_enable(struct drm_encoder *encoder, bool enable);
void evergreen_hdmi_setmode(struct drm_encoder *encoder, struct drm_display_mode *mode);
int evergreen_get_temp(struct radeon_device *rdev);
int sumo_get_temp(struct radeon_device *rdev);
int tn_get_temp(struct radeon_device *rdev);
int cypress_dpm_init(struct radeon_device *rdev);
void cypress_dpm_setup_asic(struct radeon_device *rdev);
int cypress_dpm_enable(struct radeon_device *rdev);
void cypress_dpm_disable(struct radeon_device *rdev);
int cypress_dpm_set_power_state(struct radeon_device *rdev);
void cypress_dpm_display_configuration_changed(struct radeon_device *rdev);
void cypress_dpm_fini(struct radeon_device *rdev);
bool cypress_dpm_vblank_too_short(struct radeon_device *rdev);
int btc_dpm_init(struct radeon_device *rdev);
void btc_dpm_setup_asic(struct radeon_device *rdev);
int btc_dpm_enable(struct radeon_device *rdev);
void btc_dpm_disable(struct radeon_device *rdev);
int btc_dpm_pre_set_power_state(struct radeon_device *rdev);
int btc_dpm_set_power_state(struct radeon_device *rdev);
void btc_dpm_post_set_power_state(struct radeon_device *rdev);
void btc_dpm_fini(struct radeon_device *rdev);
u32 btc_dpm_get_sclk(struct radeon_device *rdev, bool low);
u32 btc_dpm_get_mclk(struct radeon_device *rdev, bool low);
bool btc_dpm_vblank_too_short(struct radeon_device *rdev);
int sumo_dpm_init(struct radeon_device *rdev);
int sumo_dpm_enable(struct radeon_device *rdev);
void sumo_dpm_disable(struct radeon_device *rdev);
int sumo_dpm_pre_set_power_state(struct radeon_device *rdev);
int sumo_dpm_set_power_state(struct radeon_device *rdev);
void sumo_dpm_post_set_power_state(struct radeon_device *rdev);
void sumo_dpm_setup_asic(struct radeon_device *rdev);
void sumo_dpm_display_configuration_changed(struct radeon_device *rdev);
void sumo_dpm_fini(struct radeon_device *rdev);
u32 sumo_dpm_get_sclk(struct radeon_device *rdev, bool low);
u32 sumo_dpm_get_mclk(struct radeon_device *rdev, bool low);
void sumo_dpm_print_power_state(struct radeon_device *rdev,
				struct radeon_ps *ps);
void sumo_dpm_debugfs_print_current_performance_level(struct radeon_device *rdev,
						      struct seq_file *m);
int sumo_dpm_force_performance_level(struct radeon_device *rdev,
				     enum radeon_dpm_forced_level level);

/*
 * cayman
 */
void cayman_fence_ring_emit(struct radeon_device *rdev,
			    struct radeon_fence *fence);
void cayman_pcie_gart_tlb_flush(struct radeon_device *rdev);
int cayman_init(struct radeon_device *rdev);
void cayman_fini(struct radeon_device *rdev);
int cayman_suspend(struct radeon_device *rdev);
int cayman_resume(struct radeon_device *rdev);
int cayman_asic_reset(struct radeon_device *rdev);
void cayman_ring_ib_execute(struct radeon_device *rdev, struct radeon_ib *ib);
int cayman_vm_init(struct radeon_device *rdev);
void cayman_vm_fini(struct radeon_device *rdev);
void cayman_vm_flush(struct radeon_device *rdev, int ridx, struct radeon_vm *vm);
uint32_t cayman_vm_page_flags(struct radeon_device *rdev, uint32_t flags);
int evergreen_ib_parse(struct radeon_device *rdev, struct radeon_ib *ib);
int evergreen_dma_ib_parse(struct radeon_device *rdev, struct radeon_ib *ib);
void cayman_dma_ring_ib_execute(struct radeon_device *rdev,
				struct radeon_ib *ib);
bool cayman_gfx_is_lockup(struct radeon_device *rdev, struct radeon_ring *ring);
bool cayman_dma_is_lockup(struct radeon_device *rdev, struct radeon_ring *ring);
void cayman_dma_vm_set_page(struct radeon_device *rdev,
			    struct radeon_ib *ib,
			    uint64_t pe,
			    uint64_t addr, unsigned count,
			    uint32_t incr, uint32_t flags);

void cayman_dma_vm_flush(struct radeon_device *rdev, int ridx, struct radeon_vm *vm);

int ni_dpm_init(struct radeon_device *rdev);
void ni_dpm_setup_asic(struct radeon_device *rdev);
int ni_dpm_enable(struct radeon_device *rdev);
void ni_dpm_disable(struct radeon_device *rdev);
int ni_dpm_pre_set_power_state(struct radeon_device *rdev);
int ni_dpm_set_power_state(struct radeon_device *rdev);
void ni_dpm_post_set_power_state(struct radeon_device *rdev);
void ni_dpm_fini(struct radeon_device *rdev);
u32 ni_dpm_get_sclk(struct radeon_device *rdev, bool low);
u32 ni_dpm_get_mclk(struct radeon_device *rdev, bool low);
void ni_dpm_print_power_state(struct radeon_device *rdev,
			      struct radeon_ps *ps);
void ni_dpm_debugfs_print_current_performance_level(struct radeon_device *rdev,
						    struct seq_file *m);
int ni_dpm_force_performance_level(struct radeon_device *rdev,
				   enum radeon_dpm_forced_level level);
bool ni_dpm_vblank_too_short(struct radeon_device *rdev);
int trinity_dpm_init(struct radeon_device *rdev);
int trinity_dpm_enable(struct radeon_device *rdev);
void trinity_dpm_disable(struct radeon_device *rdev);
int trinity_dpm_pre_set_power_state(struct radeon_device *rdev);
int trinity_dpm_set_power_state(struct radeon_device *rdev);
void trinity_dpm_post_set_power_state(struct radeon_device *rdev);
void trinity_dpm_setup_asic(struct radeon_device *rdev);
void trinity_dpm_display_configuration_changed(struct radeon_device *rdev);
void trinity_dpm_fini(struct radeon_device *rdev);
u32 trinity_dpm_get_sclk(struct radeon_device *rdev, bool low);
u32 trinity_dpm_get_mclk(struct radeon_device *rdev, bool low);
void trinity_dpm_print_power_state(struct radeon_device *rdev,
				   struct radeon_ps *ps);
void trinity_dpm_debugfs_print_current_performance_level(struct radeon_device *rdev,
							 struct seq_file *m);
int trinity_dpm_force_performance_level(struct radeon_device *rdev,
					enum radeon_dpm_forced_level level);
void trinity_dpm_enable_bapm(struct radeon_device *rdev, bool enable);

/* DCE6 - SI */
void dce6_bandwidth_update(struct radeon_device *rdev);
int dce6_audio_init(struct radeon_device *rdev);
void dce6_audio_fini(struct radeon_device *rdev);

/*
 * si
 */
void si_fence_ring_emit(struct radeon_device *rdev,
			struct radeon_fence *fence);
void si_pcie_gart_tlb_flush(struct radeon_device *rdev);
int si_init(struct radeon_device *rdev);
void si_fini(struct radeon_device *rdev);
int si_suspend(struct radeon_device *rdev);
int si_resume(struct radeon_device *rdev);
bool si_gfx_is_lockup(struct radeon_device *rdev, struct radeon_ring *cp);
bool si_dma_is_lockup(struct radeon_device *rdev, struct radeon_ring *cp);
int si_asic_reset(struct radeon_device *rdev);
void si_ring_ib_execute(struct radeon_device *rdev, struct radeon_ib *ib);
int si_irq_set(struct radeon_device *rdev);
int si_irq_process(struct radeon_device *rdev);
int si_vm_init(struct radeon_device *rdev);
void si_vm_fini(struct radeon_device *rdev);
void si_vm_flush(struct radeon_device *rdev, int ridx, struct radeon_vm *vm);
int si_ib_parse(struct radeon_device *rdev, struct radeon_ib *ib);
int si_copy_dma(struct radeon_device *rdev,
		uint64_t src_offset, uint64_t dst_offset,
		unsigned num_gpu_pages,
		struct radeon_fence **fence);
void si_dma_vm_set_page(struct radeon_device *rdev,
			struct radeon_ib *ib,
			uint64_t pe,
			uint64_t addr, unsigned count,
			uint32_t incr, uint32_t flags);
void si_dma_vm_flush(struct radeon_device *rdev, int ridx, struct radeon_vm *vm);
u32 si_get_xclk(struct radeon_device *rdev);
uint64_t si_get_gpu_clock_counter(struct radeon_device *rdev);
int si_set_uvd_clocks(struct radeon_device *rdev, u32 vclk, u32 dclk);
int si_get_temp(struct radeon_device *rdev);
int si_dpm_init(struct radeon_device *rdev);
void si_dpm_setup_asic(struct radeon_device *rdev);
int si_dpm_enable(struct radeon_device *rdev);
void si_dpm_disable(struct radeon_device *rdev);
int si_dpm_pre_set_power_state(struct radeon_device *rdev);
int si_dpm_set_power_state(struct radeon_device *rdev);
void si_dpm_post_set_power_state(struct radeon_device *rdev);
void si_dpm_fini(struct radeon_device *rdev);
void si_dpm_display_configuration_changed(struct radeon_device *rdev);
void si_dpm_debugfs_print_current_performance_level(struct radeon_device *rdev,
						    struct seq_file *m);
int si_dpm_force_performance_level(struct radeon_device *rdev,
				   enum radeon_dpm_forced_level level);

/* DCE8 - CIK */
void dce8_bandwidth_update(struct radeon_device *rdev);

/*
 * cik
 */
uint64_t cik_get_gpu_clock_counter(struct radeon_device *rdev);
u32 cik_get_xclk(struct radeon_device *rdev);
uint32_t cik_pciep_rreg(struct radeon_device *rdev, uint32_t reg);
void cik_pciep_wreg(struct radeon_device *rdev, uint32_t reg, uint32_t v);
int cik_set_uvd_clocks(struct radeon_device *rdev, u32 vclk, u32 dclk);
void cik_sdma_fence_ring_emit(struct radeon_device *rdev,
			      struct radeon_fence *fence);
bool cik_sdma_semaphore_ring_emit(struct radeon_device *rdev,
				  struct radeon_ring *ring,
				  struct radeon_semaphore *semaphore,
				  bool emit_wait);
void cik_sdma_ring_ib_execute(struct radeon_device *rdev, struct radeon_ib *ib);
int cik_copy_dma(struct radeon_device *rdev,
		 uint64_t src_offset, uint64_t dst_offset,
		 unsigned num_gpu_pages,
		 struct radeon_fence **fence);
int cik_copy_cpdma(struct radeon_device *rdev,
		   uint64_t src_offset, uint64_t dst_offset,
		   unsigned num_gpu_pages,
		   struct radeon_fence **fence);
int cik_sdma_ring_test(struct radeon_device *rdev, struct radeon_ring *ring);
int cik_sdma_ib_test(struct radeon_device *rdev, struct radeon_ring *ring);
bool cik_sdma_is_lockup(struct radeon_device *rdev, struct radeon_ring *ring);
void cik_fence_gfx_ring_emit(struct radeon_device *rdev,
			     struct radeon_fence *fence);
void cik_fence_compute_ring_emit(struct radeon_device *rdev,
				 struct radeon_fence *fence);
bool cik_semaphore_ring_emit(struct radeon_device *rdev,
			     struct radeon_ring *cp,
			     struct radeon_semaphore *semaphore,
			     bool emit_wait);
void cik_pcie_gart_tlb_flush(struct radeon_device *rdev);
int cik_init(struct radeon_device *rdev);
void cik_fini(struct radeon_device *rdev);
int cik_suspend(struct radeon_device *rdev);
int cik_resume(struct radeon_device *rdev);
bool cik_gfx_is_lockup(struct radeon_device *rdev, struct radeon_ring *cp);
int cik_asic_reset(struct radeon_device *rdev);
void cik_ring_ib_execute(struct radeon_device *rdev, struct radeon_ib *ib);
int cik_ring_test(struct radeon_device *rdev, struct radeon_ring *ring);
int cik_ib_test(struct radeon_device *rdev, struct radeon_ring *ring);
int cik_irq_set(struct radeon_device *rdev);
int cik_irq_process(struct radeon_device *rdev);
int cik_vm_init(struct radeon_device *rdev);
void cik_vm_fini(struct radeon_device *rdev);
void cik_vm_flush(struct radeon_device *rdev, int ridx, struct radeon_vm *vm);
void cik_sdma_vm_set_page(struct radeon_device *rdev,
			  struct radeon_ib *ib,
			  uint64_t pe,
			  uint64_t addr, unsigned count,
			  uint32_t incr, uint32_t flags);
void cik_dma_vm_flush(struct radeon_device *rdev, int ridx, struct radeon_vm *vm);
int cik_ib_parse(struct radeon_device *rdev, struct radeon_ib *ib);
u32 cik_compute_ring_get_rptr(struct radeon_device *rdev,
			      struct radeon_ring *ring);
u32 cik_compute_ring_get_wptr(struct radeon_device *rdev,
			      struct radeon_ring *ring);
void cik_compute_ring_set_wptr(struct radeon_device *rdev,
			       struct radeon_ring *ring);
int ci_get_temp(struct radeon_device *rdev);
int kv_get_temp(struct radeon_device *rdev);

int ci_dpm_init(struct radeon_device *rdev);
int ci_dpm_enable(struct radeon_device *rdev);
void ci_dpm_disable(struct radeon_device *rdev);
int ci_dpm_pre_set_power_state(struct radeon_device *rdev);
int ci_dpm_set_power_state(struct radeon_device *rdev);
void ci_dpm_post_set_power_state(struct radeon_device *rdev);
void ci_dpm_setup_asic(struct radeon_device *rdev);
void ci_dpm_display_configuration_changed(struct radeon_device *rdev);
void ci_dpm_fini(struct radeon_device *rdev);
u32 ci_dpm_get_sclk(struct radeon_device *rdev, bool low);
u32 ci_dpm_get_mclk(struct radeon_device *rdev, bool low);
void ci_dpm_print_power_state(struct radeon_device *rdev,
			      struct radeon_ps *ps);
void ci_dpm_debugfs_print_current_performance_level(struct radeon_device *rdev,
						    struct seq_file *m);
int ci_dpm_force_performance_level(struct radeon_device *rdev,
				   enum radeon_dpm_forced_level level);
bool ci_dpm_vblank_too_short(struct radeon_device *rdev);
void ci_dpm_powergate_uvd(struct radeon_device *rdev, bool gate);

int kv_dpm_init(struct radeon_device *rdev);
int kv_dpm_enable(struct radeon_device *rdev);
void kv_dpm_disable(struct radeon_device *rdev);
int kv_dpm_pre_set_power_state(struct radeon_device *rdev);
int kv_dpm_set_power_state(struct radeon_device *rdev);
void kv_dpm_post_set_power_state(struct radeon_device *rdev);
void kv_dpm_setup_asic(struct radeon_device *rdev);
void kv_dpm_display_configuration_changed(struct radeon_device *rdev);
void kv_dpm_fini(struct radeon_device *rdev);
u32 kv_dpm_get_sclk(struct radeon_device *rdev, bool low);
u32 kv_dpm_get_mclk(struct radeon_device *rdev, bool low);
void kv_dpm_print_power_state(struct radeon_device *rdev,
			      struct radeon_ps *ps);
void kv_dpm_debugfs_print_current_performance_level(struct radeon_device *rdev,
						    struct seq_file *m);
int kv_dpm_force_performance_level(struct radeon_device *rdev,
				   enum radeon_dpm_forced_level level);
void kv_dpm_powergate_uvd(struct radeon_device *rdev, bool gate);
void kv_dpm_enable_bapm(struct radeon_device *rdev, bool enable);

/* uvd v1.0 */
uint32_t uvd_v1_0_get_rptr(struct radeon_device *rdev,
                           struct radeon_ring *ring);
uint32_t uvd_v1_0_get_wptr(struct radeon_device *rdev,
                           struct radeon_ring *ring);
void uvd_v1_0_set_wptr(struct radeon_device *rdev,
                       struct radeon_ring *ring);

int uvd_v1_0_init(struct radeon_device *rdev);
void uvd_v1_0_fini(struct radeon_device *rdev);
int uvd_v1_0_start(struct radeon_device *rdev);
void uvd_v1_0_stop(struct radeon_device *rdev);

int uvd_v1_0_ring_test(struct radeon_device *rdev, struct radeon_ring *ring);
int uvd_v1_0_ib_test(struct radeon_device *rdev, struct radeon_ring *ring);
<<<<<<< HEAD
void uvd_v1_0_semaphore_emit(struct radeon_device *rdev,
=======
bool uvd_v1_0_semaphore_emit(struct radeon_device *rdev,
>>>>>>> d8ec26d7
			     struct radeon_ring *ring,
			     struct radeon_semaphore *semaphore,
			     bool emit_wait);
void uvd_v1_0_ib_execute(struct radeon_device *rdev, struct radeon_ib *ib);

/* uvd v2.2 */
int uvd_v2_2_resume(struct radeon_device *rdev);
void uvd_v2_2_fence_emit(struct radeon_device *rdev,
			 struct radeon_fence *fence);

/* uvd v3.1 */
<<<<<<< HEAD
void uvd_v3_1_semaphore_emit(struct radeon_device *rdev,
=======
bool uvd_v3_1_semaphore_emit(struct radeon_device *rdev,
>>>>>>> d8ec26d7
			     struct radeon_ring *ring,
			     struct radeon_semaphore *semaphore,
			     bool emit_wait);

/* uvd v4.2 */
int uvd_v4_2_resume(struct radeon_device *rdev);

#endif<|MERGE_RESOLUTION|>--- conflicted
+++ resolved
@@ -803,11 +803,7 @@
 
 int uvd_v1_0_ring_test(struct radeon_device *rdev, struct radeon_ring *ring);
 int uvd_v1_0_ib_test(struct radeon_device *rdev, struct radeon_ring *ring);
-<<<<<<< HEAD
-void uvd_v1_0_semaphore_emit(struct radeon_device *rdev,
-=======
 bool uvd_v1_0_semaphore_emit(struct radeon_device *rdev,
->>>>>>> d8ec26d7
 			     struct radeon_ring *ring,
 			     struct radeon_semaphore *semaphore,
 			     bool emit_wait);
@@ -819,11 +815,7 @@
 			 struct radeon_fence *fence);
 
 /* uvd v3.1 */
-<<<<<<< HEAD
-void uvd_v3_1_semaphore_emit(struct radeon_device *rdev,
-=======
 bool uvd_v3_1_semaphore_emit(struct radeon_device *rdev,
->>>>>>> d8ec26d7
 			     struct radeon_ring *ring,
 			     struct radeon_semaphore *semaphore,
 			     bool emit_wait);
