/*
 * linux/arch/arm/mach-omap2/devices.c
 *
 * OMAP2 platform device setup/initialization
 *
 * This program is free software; you can redistribute it and/or modify
 * it under the terms of the GNU General Public License as published by
 * the Free Software Foundation; either version 2 of the License, or
 * (at your option) any later version.
 */

#include <linux/module.h>
#include <linux/kernel.h>
#include <linux/init.h>
#include <linux/platform_device.h>
#include <linux/io.h>
#include <linux/clk.h>

#include <mach/hardware.h>
#include <mach/irqs.h>
#include <asm/mach-types.h>
#include <asm/mach/map.h>
#include <asm/pmu.h>

#include <plat/control.h>
#include <plat/tc.h>
#include <plat/board.h>
#include <plat/mux.h>
#include <mach/gpio.h>
#include <plat/mmc.h>
#include <plat/dma.h>

#include "mux.h"

#if defined(CONFIG_VIDEO_OMAP2) || defined(CONFIG_VIDEO_OMAP2_MODULE)

static struct resource cam_resources[] = {
	{
		.start		= OMAP24XX_CAMERA_BASE,
		.end		= OMAP24XX_CAMERA_BASE + 0xfff,
		.flags		= IORESOURCE_MEM,
	},
	{
		.start		= INT_24XX_CAM_IRQ,
		.flags		= IORESOURCE_IRQ,
	}
};

static struct platform_device omap_cam_device = {
	.name		= "omap24xxcam",
	.id		= -1,
	.num_resources	= ARRAY_SIZE(cam_resources),
	.resource	= cam_resources,
};

static inline void omap_init_camera(void)
{
	platform_device_register(&omap_cam_device);
}

#elif defined(CONFIG_VIDEO_OMAP3) || defined(CONFIG_VIDEO_OMAP3_MODULE)

static struct resource omap3isp_resources[] = {
	{
		.start		= OMAP3430_ISP_BASE,
		.end		= OMAP3430_ISP_END,
		.flags		= IORESOURCE_MEM,
	},
	{
		.start		= OMAP3430_ISP_CBUFF_BASE,
		.end		= OMAP3430_ISP_CBUFF_END,
		.flags		= IORESOURCE_MEM,
	},
	{
		.start		= OMAP3430_ISP_CCP2_BASE,
		.end		= OMAP3430_ISP_CCP2_END,
		.flags		= IORESOURCE_MEM,
	},
	{
		.start		= OMAP3430_ISP_CCDC_BASE,
		.end		= OMAP3430_ISP_CCDC_END,
		.flags		= IORESOURCE_MEM,
	},
	{
		.start		= OMAP3430_ISP_HIST_BASE,
		.end		= OMAP3430_ISP_HIST_END,
		.flags		= IORESOURCE_MEM,
	},
	{
		.start		= OMAP3430_ISP_H3A_BASE,
		.end		= OMAP3430_ISP_H3A_END,
		.flags		= IORESOURCE_MEM,
	},
	{
		.start		= OMAP3430_ISP_PREV_BASE,
		.end		= OMAP3430_ISP_PREV_END,
		.flags		= IORESOURCE_MEM,
	},
	{
		.start		= OMAP3430_ISP_RESZ_BASE,
		.end		= OMAP3430_ISP_RESZ_END,
		.flags		= IORESOURCE_MEM,
	},
	{
		.start		= OMAP3430_ISP_SBL_BASE,
		.end		= OMAP3430_ISP_SBL_END,
		.flags		= IORESOURCE_MEM,
	},
	{
		.start		= OMAP3430_ISP_CSI2A_BASE,
		.end		= OMAP3430_ISP_CSI2A_END,
		.flags		= IORESOURCE_MEM,
	},
	{
		.start		= OMAP3430_ISP_CSI2PHY_BASE,
		.end		= OMAP3430_ISP_CSI2PHY_END,
		.flags		= IORESOURCE_MEM,
	},
	{
		.start		= INT_34XX_CAM_IRQ,
		.flags		= IORESOURCE_IRQ,
	}
};

static struct platform_device omap3isp_device = {
	.name		= "omap3isp",
	.id		= -1,
	.num_resources	= ARRAY_SIZE(omap3isp_resources),
	.resource	= omap3isp_resources,
};

static inline void omap_init_camera(void)
{
	platform_device_register(&omap3isp_device);
}
#else
static inline void omap_init_camera(void)
{
}
#endif

#if defined(CONFIG_OMAP_MBOX_FWK) || defined(CONFIG_OMAP_MBOX_FWK_MODULE)

#define MBOX_REG_SIZE   0x120

#ifdef CONFIG_ARCH_OMAP2
static struct resource omap2_mbox_resources[] = {
	{
		.start		= OMAP24XX_MAILBOX_BASE,
		.end		= OMAP24XX_MAILBOX_BASE + MBOX_REG_SIZE - 1,
		.flags		= IORESOURCE_MEM,
	},
	{
		.start		= INT_24XX_MAIL_U0_MPU,
		.flags		= IORESOURCE_IRQ,
	},
	{
		.start		= INT_24XX_MAIL_U3_MPU,
		.flags		= IORESOURCE_IRQ,
	},
};
static int omap2_mbox_resources_sz = ARRAY_SIZE(omap2_mbox_resources);
#else
#define omap2_mbox_resources		NULL
#define omap2_mbox_resources_sz		0
#endif

#ifdef CONFIG_ARCH_OMAP3
static struct resource omap3_mbox_resources[] = {
	{
		.start		= OMAP34XX_MAILBOX_BASE,
		.end		= OMAP34XX_MAILBOX_BASE + MBOX_REG_SIZE - 1,
		.flags		= IORESOURCE_MEM,
	},
	{
		.start		= INT_24XX_MAIL_U0_MPU,
		.flags		= IORESOURCE_IRQ,
	},
};
static int omap3_mbox_resources_sz = ARRAY_SIZE(omap3_mbox_resources);
#else
#define omap3_mbox_resources		NULL
#define omap3_mbox_resources_sz		0
#endif

#ifdef CONFIG_ARCH_OMAP4

#define OMAP4_MBOX_REG_SIZE	0x130
static struct resource omap4_mbox_resources[] = {
	{
		.start          = OMAP44XX_MAILBOX_BASE,
		.end            = OMAP44XX_MAILBOX_BASE +
					OMAP4_MBOX_REG_SIZE - 1,
		.flags          = IORESOURCE_MEM,
	},
	{
		.start          = OMAP44XX_IRQ_MAIL_U0,
		.flags          = IORESOURCE_IRQ,
	},
};
static int omap4_mbox_resources_sz = ARRAY_SIZE(omap4_mbox_resources);
#else
#define omap4_mbox_resources		NULL
#define omap4_mbox_resources_sz		0
#endif

static struct platform_device mbox_device = {
	.name		= "omap2-mailbox",
	.id		= -1,
};

static inline void omap_init_mbox(void)
{
	if (cpu_is_omap24xx()) {
		mbox_device.resource = omap2_mbox_resources;
		mbox_device.num_resources = omap2_mbox_resources_sz;
	} else if (cpu_is_omap34xx()) {
		mbox_device.resource = omap3_mbox_resources;
		mbox_device.num_resources = omap3_mbox_resources_sz;
	} else if (cpu_is_omap44xx()) {
		mbox_device.resource = omap4_mbox_resources;
		mbox_device.num_resources = omap4_mbox_resources_sz;
	} else {
		pr_err("%s: platform not supported\n", __func__);
		return;
	}
	platform_device_register(&mbox_device);
}
#else
static inline void omap_init_mbox(void) { }
#endif /* CONFIG_OMAP_MBOX_FWK */

#if defined(CONFIG_OMAP_STI)

#if defined(CONFIG_ARCH_OMAP2)

#define OMAP2_STI_BASE		0x48068000
#define OMAP2_STI_CHANNEL_BASE	0x54000000
#define OMAP2_STI_IRQ		4

static struct resource sti_resources[] = {
	{
		.start		= OMAP2_STI_BASE,
		.end		= OMAP2_STI_BASE + 0x7ff,
		.flags		= IORESOURCE_MEM,
	},
	{
		.start		= OMAP2_STI_CHANNEL_BASE,
		.end		= OMAP2_STI_CHANNEL_BASE + SZ_64K - 1,
		.flags		= IORESOURCE_MEM,
	},
	{
		.start		= OMAP2_STI_IRQ,
		.flags		= IORESOURCE_IRQ,
	}
};
#elif defined(CONFIG_ARCH_OMAP3)

#define OMAP3_SDTI_BASE		0x54500000
#define OMAP3_SDTI_CHANNEL_BASE	0x54600000

static struct resource sti_resources[] = {
	{
		.start		= OMAP3_SDTI_BASE,
		.end		= OMAP3_SDTI_BASE + 0xFFF,
		.flags		= IORESOURCE_MEM,
	},
	{
		.start		= OMAP3_SDTI_CHANNEL_BASE,
		.end		= OMAP3_SDTI_CHANNEL_BASE + SZ_1M - 1,
		.flags		= IORESOURCE_MEM,
	}
};

#endif

static struct platform_device sti_device = {
	.name		= "sti",
	.id		= -1,
	.num_resources	= ARRAY_SIZE(sti_resources),
	.resource	= sti_resources,
};

static inline void omap_init_sti(void)
{
	platform_device_register(&sti_device);
}
#else
static inline void omap_init_sti(void) {}
#endif

#if defined(CONFIG_SPI_OMAP24XX) || defined(CONFIG_SPI_OMAP24XX_MODULE)

#include <plat/mcspi.h>

#define OMAP2_MCSPI1_BASE		0x48098000
#define OMAP2_MCSPI2_BASE		0x4809a000
#define OMAP2_MCSPI3_BASE		0x480b8000
#define OMAP2_MCSPI4_BASE		0x480ba000

#define OMAP4_MCSPI1_BASE		0x48098100
#define OMAP4_MCSPI2_BASE		0x4809a100
#define OMAP4_MCSPI3_BASE		0x480b8100
#define OMAP4_MCSPI4_BASE		0x480ba100

static struct omap2_mcspi_platform_config omap2_mcspi1_config = {
	.num_cs		= 4,
};

static struct resource omap2_mcspi1_resources[] = {
	{
		.start		= OMAP2_MCSPI1_BASE,
		.end		= OMAP2_MCSPI1_BASE + 0xff,
		.flags		= IORESOURCE_MEM,
	},
};

static struct platform_device omap2_mcspi1 = {
	.name		= "omap2_mcspi",
	.id		= 1,
	.num_resources	= ARRAY_SIZE(omap2_mcspi1_resources),
	.resource	= omap2_mcspi1_resources,
	.dev		= {
		.platform_data = &omap2_mcspi1_config,
	},
};

static struct omap2_mcspi_platform_config omap2_mcspi2_config = {
	.num_cs		= 2,
};

static struct resource omap2_mcspi2_resources[] = {
	{
		.start		= OMAP2_MCSPI2_BASE,
		.end		= OMAP2_MCSPI2_BASE + 0xff,
		.flags		= IORESOURCE_MEM,
	},
};

static struct platform_device omap2_mcspi2 = {
	.name		= "omap2_mcspi",
	.id		= 2,
	.num_resources	= ARRAY_SIZE(omap2_mcspi2_resources),
	.resource	= omap2_mcspi2_resources,
	.dev		= {
		.platform_data = &omap2_mcspi2_config,
	},
};

#if defined(CONFIG_ARCH_OMAP2430) || defined(CONFIG_ARCH_OMAP3) || \
	defined(CONFIG_ARCH_OMAP4)
static struct omap2_mcspi_platform_config omap2_mcspi3_config = {
	.num_cs		= 2,
};

static struct resource omap2_mcspi3_resources[] = {
	{
	.start		= OMAP2_MCSPI3_BASE,
	.end		= OMAP2_MCSPI3_BASE + 0xff,
	.flags		= IORESOURCE_MEM,
	},
};

static struct platform_device omap2_mcspi3 = {
	.name		= "omap2_mcspi",
	.id		= 3,
	.num_resources	= ARRAY_SIZE(omap2_mcspi3_resources),
	.resource	= omap2_mcspi3_resources,
	.dev		= {
		.platform_data = &omap2_mcspi3_config,
	},
};
#endif

#if defined(CONFIG_ARCH_OMAP3) || defined(CONFIG_ARCH_OMAP4)
static struct omap2_mcspi_platform_config omap2_mcspi4_config = {
	.num_cs		= 1,
};

static struct resource omap2_mcspi4_resources[] = {
	{
		.start		= OMAP2_MCSPI4_BASE,
		.end		= OMAP2_MCSPI4_BASE + 0xff,
		.flags		= IORESOURCE_MEM,
	},
};

static struct platform_device omap2_mcspi4 = {
	.name		= "omap2_mcspi",
	.id		= 4,
	.num_resources	= ARRAY_SIZE(omap2_mcspi4_resources),
	.resource	= omap2_mcspi4_resources,
	.dev		= {
		.platform_data = &omap2_mcspi4_config,
	},
};
#endif

#ifdef CONFIG_ARCH_OMAP4
static inline void omap4_mcspi_fixup(void)
{
	omap2_mcspi1_resources[0].start	= OMAP4_MCSPI1_BASE;
	omap2_mcspi1_resources[0].end	= OMAP4_MCSPI1_BASE + 0xff;
	omap2_mcspi2_resources[0].start	= OMAP4_MCSPI2_BASE;
	omap2_mcspi2_resources[0].end	= OMAP4_MCSPI2_BASE + 0xff;
	omap2_mcspi3_resources[0].start	= OMAP4_MCSPI3_BASE;
	omap2_mcspi3_resources[0].end	= OMAP4_MCSPI3_BASE + 0xff;
	omap2_mcspi4_resources[0].start	= OMAP4_MCSPI4_BASE;
	omap2_mcspi4_resources[0].end	= OMAP4_MCSPI4_BASE + 0xff;
}
#else
static inline void omap4_mcspi_fixup(void)
{
}
#endif

#if defined(CONFIG_ARCH_OMAP2430) || defined(CONFIG_ARCH_OMAP3) || \
	defined(CONFIG_ARCH_OMAP4)
static inline void omap2_mcspi3_init(void)
{
	platform_device_register(&omap2_mcspi3);
}
#else
static inline void omap2_mcspi3_init(void)
{
}
#endif

#if defined(CONFIG_ARCH_OMAP3) || defined(CONFIG_ARCH_OMAP4)
static inline void omap2_mcspi4_init(void)
{
	platform_device_register(&omap2_mcspi4);
}
#else
static inline void omap2_mcspi4_init(void)
{
}
#endif

static void omap_init_mcspi(void)
{
	if (cpu_is_omap44xx())
		omap4_mcspi_fixup();

	platform_device_register(&omap2_mcspi1);
	platform_device_register(&omap2_mcspi2);

	if (cpu_is_omap2430() || cpu_is_omap343x() || cpu_is_omap44xx())
		omap2_mcspi3_init();

	if (cpu_is_omap343x() || cpu_is_omap44xx())
		omap2_mcspi4_init();
}

#else
static inline void omap_init_mcspi(void) {}
#endif

<<<<<<< HEAD
static struct resource omap2_pmu_resource = {
	.start	= 3,
	.end	= 3,
	.flags	= IORESOURCE_IRQ,
};

static struct resource omap3_pmu_resource = {
	.start	= INT_34XX_BENCH_MPU_EMUL,
	.end	= INT_34XX_BENCH_MPU_EMUL,
	.flags	= IORESOURCE_IRQ,
};

static struct platform_device omap_pmu_device = {
	.name		= "arm-pmu",
	.id		= ARM_PMU_DEVICE_CPU,
	.num_resources	= 1,
};

static void omap_init_pmu(void)
{
	if (cpu_is_omap24xx())
		omap_pmu_device.resource = &omap2_pmu_resource;
	else if (cpu_is_omap34xx())
		omap_pmu_device.resource = &omap3_pmu_resource;
	else
		return;

	platform_device_register(&omap_pmu_device);
}


#ifdef CONFIG_OMAP_SHA1_MD5
static struct resource sha1_md5_resources[] = {
=======
#if defined(CONFIG_CRYPTO_DEV_OMAP_SHAM) || defined(CONFIG_CRYPTO_DEV_OMAP_SHAM_MODULE)

#ifdef CONFIG_ARCH_OMAP2
static struct resource omap2_sham_resources[] = {
>>>>>>> e954bc91
	{
		.start	= OMAP24XX_SEC_SHA1MD5_BASE,
		.end	= OMAP24XX_SEC_SHA1MD5_BASE + 0x64,
		.flags	= IORESOURCE_MEM,
	},
	{
		.start	= INT_24XX_SHA1MD5,
		.flags	= IORESOURCE_IRQ,
	}
};
static int omap2_sham_resources_sz = ARRAY_SIZE(omap2_sham_resources);
#else
#define omap2_sham_resources		NULL
#define omap2_sham_resources_sz		0
#endif

#ifdef CONFIG_ARCH_OMAP3
static struct resource omap3_sham_resources[] = {
	{
		.start	= OMAP34XX_SEC_SHA1MD5_BASE,
		.end	= OMAP34XX_SEC_SHA1MD5_BASE + 0x64,
		.flags	= IORESOURCE_MEM,
	},
	{
		.start	= INT_34XX_SHA1MD52_IRQ,
		.flags	= IORESOURCE_IRQ,
	},
	{
		.start	= OMAP34XX_DMA_SHA1MD5_RX,
		.flags	= IORESOURCE_DMA,
	}
};
static int omap3_sham_resources_sz = ARRAY_SIZE(omap3_sham_resources);
#else
#define omap3_sham_resources		NULL
#define omap3_sham_resources_sz		0
#endif

static struct platform_device sham_device = {
	.name		= "omap-sham",
	.id		= -1,
};

static void omap_init_sham(void)
{
	if (cpu_is_omap24xx()) {
		sham_device.resource = omap2_sham_resources;
		sham_device.num_resources = omap2_sham_resources_sz;
	} else if (cpu_is_omap34xx()) {
		sham_device.resource = omap3_sham_resources;
		sham_device.num_resources = omap3_sham_resources_sz;
	} else {
		pr_err("%s: platform not supported\n", __func__);
		return;
	}
	platform_device_register(&sham_device);
}
#else
static inline void omap_init_sham(void) { }
#endif

/*-------------------------------------------------------------------------*/

#if defined(CONFIG_ARCH_OMAP3) || defined(CONFIG_ARCH_OMAP4)

#define MMCHS_SYSCONFIG			0x0010
#define MMCHS_SYSCONFIG_SWRESET		(1 << 1)
#define MMCHS_SYSSTATUS			0x0014
#define MMCHS_SYSSTATUS_RESETDONE	(1 << 0)

static struct platform_device dummy_pdev = {
	.dev = {
		.bus = &platform_bus_type,
	},
};

/**
 * omap_hsmmc_reset() - Full reset of each HS-MMC controller
 *
 * Ensure that each MMC controller is fully reset.  Controllers
 * left in an unknown state (by bootloader) may prevent retention
 * or OFF-mode.  This is especially important in cases where the
 * MMC driver is not enabled, _or_ built as a module.
 *
 * In order for reset to work, interface, functional and debounce
 * clocks must be enabled.  The debounce clock comes from func_32k_clk
 * and is not under SW control, so we only enable i- and f-clocks.
 **/
static void __init omap_hsmmc_reset(void)
{
	u32 i, nr_controllers;

	if (cpu_is_omap242x())
		return;

	nr_controllers = cpu_is_omap44xx() ? OMAP44XX_NR_MMC :
		(cpu_is_omap34xx() ? OMAP34XX_NR_MMC : OMAP24XX_NR_MMC);

	for (i = 0; i < nr_controllers; i++) {
		u32 v, base = 0;
		struct clk *iclk, *fclk;
		struct device *dev = &dummy_pdev.dev;

		switch (i) {
		case 0:
			base = OMAP2_MMC1_BASE;
			break;
		case 1:
			base = OMAP2_MMC2_BASE;
			break;
		case 2:
			base = OMAP3_MMC3_BASE;
			break;
		case 3:
			if (!cpu_is_omap44xx())
				return;
			base = OMAP4_MMC4_BASE;
			break;
		case 4:
			if (!cpu_is_omap44xx())
				return;
			base = OMAP4_MMC5_BASE;
			break;
		}

		if (cpu_is_omap44xx())
			base += OMAP4_MMC_REG_OFFSET;

		dummy_pdev.id = i;
		dev_set_name(&dummy_pdev.dev, "mmci-omap-hs.%d", i);
		iclk = clk_get(dev, "ick");
		if (iclk && clk_enable(iclk))
			iclk = NULL;

		fclk = clk_get(dev, "fck");
		if (fclk && clk_enable(fclk))
			fclk = NULL;

		if (!iclk || !fclk) {
			printk(KERN_WARNING
			       "%s: Unable to enable clocks for MMC%d, "
			       "cannot reset.\n",  __func__, i);
			break;
		}

		omap_writel(MMCHS_SYSCONFIG_SWRESET, base + MMCHS_SYSCONFIG);
		v = omap_readl(base + MMCHS_SYSSTATUS);
		while (!(omap_readl(base + MMCHS_SYSSTATUS) &
			 MMCHS_SYSSTATUS_RESETDONE))
			cpu_relax();

		if (fclk) {
			clk_disable(fclk);
			clk_put(fclk);
		}
		if (iclk) {
			clk_disable(iclk);
			clk_put(iclk);
		}
	}
}
#else
static inline void omap_hsmmc_reset(void) {}
#endif

#if defined(CONFIG_MMC_OMAP) || defined(CONFIG_MMC_OMAP_MODULE) || \
	defined(CONFIG_MMC_OMAP_HS) || defined(CONFIG_MMC_OMAP_HS_MODULE)

static inline void omap2_mmc_mux(struct omap_mmc_platform_data *mmc_controller,
			int controller_nr)
{
	if ((mmc_controller->slots[0].switch_pin > 0) && \
		(mmc_controller->slots[0].switch_pin < OMAP_MAX_GPIO_LINES))
		omap_mux_init_gpio(mmc_controller->slots[0].switch_pin,
					OMAP_PIN_INPUT_PULLUP);
	if ((mmc_controller->slots[0].gpio_wp > 0) && \
		(mmc_controller->slots[0].gpio_wp < OMAP_MAX_GPIO_LINES))
		omap_mux_init_gpio(mmc_controller->slots[0].gpio_wp,
					OMAP_PIN_INPUT_PULLUP);

	if (cpu_is_omap2420() && controller_nr == 0) {
		omap_cfg_reg(H18_24XX_MMC_CMD);
		omap_cfg_reg(H15_24XX_MMC_CLKI);
		omap_cfg_reg(G19_24XX_MMC_CLKO);
		omap_cfg_reg(F20_24XX_MMC_DAT0);
		omap_cfg_reg(F19_24XX_MMC_DAT_DIR0);
		omap_cfg_reg(G18_24XX_MMC_CMD_DIR);
		if (mmc_controller->slots[0].wires == 4) {
			omap_cfg_reg(H14_24XX_MMC_DAT1);
			omap_cfg_reg(E19_24XX_MMC_DAT2);
			omap_cfg_reg(D19_24XX_MMC_DAT3);
			omap_cfg_reg(E20_24XX_MMC_DAT_DIR1);
			omap_cfg_reg(F18_24XX_MMC_DAT_DIR2);
			omap_cfg_reg(E18_24XX_MMC_DAT_DIR3);
		}

		/*
		 * Use internal loop-back in MMC/SDIO Module Input Clock
		 * selection
		 */
		if (mmc_controller->slots[0].internal_clock) {
			u32 v = omap_ctrl_readl(OMAP2_CONTROL_DEVCONF0);
			v |= (1 << 24);
			omap_ctrl_writel(v, OMAP2_CONTROL_DEVCONF0);
		}
	}

	if (cpu_is_omap34xx()) {
		if (controller_nr == 0) {
			omap_mux_init_signal("sdmmc1_clk",
				OMAP_PIN_INPUT_PULLUP);
			omap_mux_init_signal("sdmmc1_cmd",
				OMAP_PIN_INPUT_PULLUP);
			omap_mux_init_signal("sdmmc1_dat0",
				OMAP_PIN_INPUT_PULLUP);
			if (mmc_controller->slots[0].wires == 4 ||
				mmc_controller->slots[0].wires == 8) {
				omap_mux_init_signal("sdmmc1_dat1",
					OMAP_PIN_INPUT_PULLUP);
				omap_mux_init_signal("sdmmc1_dat2",
					OMAP_PIN_INPUT_PULLUP);
				omap_mux_init_signal("sdmmc1_dat3",
					OMAP_PIN_INPUT_PULLUP);
			}
			if (mmc_controller->slots[0].wires == 8) {
				omap_mux_init_signal("sdmmc1_dat4",
					OMAP_PIN_INPUT_PULLUP);
				omap_mux_init_signal("sdmmc1_dat5",
					OMAP_PIN_INPUT_PULLUP);
				omap_mux_init_signal("sdmmc1_dat6",
					OMAP_PIN_INPUT_PULLUP);
				omap_mux_init_signal("sdmmc1_dat7",
					OMAP_PIN_INPUT_PULLUP);
			}
		}
		if (controller_nr == 1) {
			/* MMC2 */
			omap_mux_init_signal("sdmmc2_clk",
				OMAP_PIN_INPUT_PULLUP);
			omap_mux_init_signal("sdmmc2_cmd",
				OMAP_PIN_INPUT_PULLUP);
			omap_mux_init_signal("sdmmc2_dat0",
				OMAP_PIN_INPUT_PULLUP);

			/*
			 * For 8 wire configurations, Lines DAT4, 5, 6 and 7 need to be muxed
			 * in the board-*.c files
			 */
			if (mmc_controller->slots[0].wires == 4 ||
				mmc_controller->slots[0].wires == 8) {
				omap_mux_init_signal("sdmmc2_dat1",
					OMAP_PIN_INPUT_PULLUP);
				omap_mux_init_signal("sdmmc2_dat2",
					OMAP_PIN_INPUT_PULLUP);
				omap_mux_init_signal("sdmmc2_dat3",
					OMAP_PIN_INPUT_PULLUP);
			}
			if (mmc_controller->slots[0].wires == 8) {
				omap_mux_init_signal("sdmmc2_dat4.sdmmc2_dat4",
					OMAP_PIN_INPUT_PULLUP);
				omap_mux_init_signal("sdmmc2_dat5.sdmmc2_dat5",
					OMAP_PIN_INPUT_PULLUP);
				omap_mux_init_signal("sdmmc2_dat6.sdmmc2_dat6",
					OMAP_PIN_INPUT_PULLUP);
				omap_mux_init_signal("sdmmc2_dat7.sdmmc2_dat7",
					OMAP_PIN_INPUT_PULLUP);
			}
		}

		/*
		 * For MMC3 the pins need to be muxed in the board-*.c files
		 */
	}
}

void __init omap2_init_mmc(struct omap_mmc_platform_data **mmc_data,
			int nr_controllers)
{
	int i;
	char *name;

	for (i = 0; i < nr_controllers; i++) {
		unsigned long base, size;
		unsigned int irq = 0;

		if (!mmc_data[i])
			continue;

		omap2_mmc_mux(mmc_data[i], i);

		switch (i) {
		case 0:
			base = OMAP2_MMC1_BASE;
			irq = INT_24XX_MMC_IRQ;
			break;
		case 1:
			base = OMAP2_MMC2_BASE;
			irq = INT_24XX_MMC2_IRQ;
			break;
		case 2:
			if (!cpu_is_omap44xx() && !cpu_is_omap34xx())
				return;
			base = OMAP3_MMC3_BASE;
			irq = INT_34XX_MMC3_IRQ;
			break;
		case 3:
			if (!cpu_is_omap44xx())
				return;
			base = OMAP4_MMC4_BASE + OMAP4_MMC_REG_OFFSET;
			irq = OMAP44XX_IRQ_MMC4;
			break;
		case 4:
			if (!cpu_is_omap44xx())
				return;
			base = OMAP4_MMC5_BASE + OMAP4_MMC_REG_OFFSET;
			irq = OMAP44XX_IRQ_MMC5;
			break;
		default:
			continue;
		}

		if (cpu_is_omap2420()) {
			size = OMAP2420_MMC_SIZE;
			name = "mmci-omap";
		} else if (cpu_is_omap44xx()) {
			if (i < 3) {
				base += OMAP4_MMC_REG_OFFSET;
				irq += OMAP44XX_IRQ_GIC_START;
			}
			size = OMAP4_HSMMC_SIZE;
			name = "mmci-omap-hs";
		} else {
			size = OMAP3_HSMMC_SIZE;
			name = "mmci-omap-hs";
		}
		omap_mmc_add(name, i, base, size, irq, mmc_data[i]);
	};
}

#endif

/*-------------------------------------------------------------------------*/

#if defined(CONFIG_HDQ_MASTER_OMAP) || defined(CONFIG_HDQ_MASTER_OMAP_MODULE)
#if defined(CONFIG_ARCH_OMAP2430) || defined(CONFIG_ARCH_OMAP3430)
#define OMAP_HDQ_BASE	0x480B2000
#endif
static struct resource omap_hdq_resources[] = {
	{
		.start		= OMAP_HDQ_BASE,
		.end		= OMAP_HDQ_BASE + 0x1C,
		.flags		= IORESOURCE_MEM,
	},
	{
		.start		= INT_24XX_HDQ_IRQ,
		.flags		= IORESOURCE_IRQ,
	},
};
static struct platform_device omap_hdq_dev = {
	.name = "omap_hdq",
	.id = 0,
	.dev = {
		.platform_data = NULL,
	},
	.num_resources	= ARRAY_SIZE(omap_hdq_resources),
	.resource	= omap_hdq_resources,
};
static inline void omap_hdq_init(void)
{
	(void) platform_device_register(&omap_hdq_dev);
}
#else
static inline void omap_hdq_init(void) {}
#endif

/*---------------------------------------------------------------------------*/

#if defined(CONFIG_VIDEO_OMAP2_VOUT) || \
	defined(CONFIG_VIDEO_OMAP2_VOUT_MODULE)
#if defined(CONFIG_FB_OMAP2) || defined(CONFIG_FB_OMAP2_MODULE)
static struct resource omap_vout_resource[3 - CONFIG_FB_OMAP2_NUM_FBS] = {
};
#else
static struct resource omap_vout_resource[2] = {
};
#endif

static struct platform_device omap_vout_device = {
	.name		= "omap_vout",
	.num_resources	= ARRAY_SIZE(omap_vout_resource),
	.resource 	= &omap_vout_resource[0],
	.id		= -1,
};
static void omap_init_vout(void)
{
	if (platform_device_register(&omap_vout_device) < 0)
		printk(KERN_ERR "Unable to register OMAP-VOUT device\n");
}
#else
static inline void omap_init_vout(void) {}
#endif

/*-------------------------------------------------------------------------*/

static int __init omap2_init_devices(void)
{
	/* please keep these calls, and their implementations above,
	 * in alphabetical order so they're easier to sort through.
	 */
	omap_hsmmc_reset();
	omap_init_camera();
	omap_init_mbox();
	omap_init_mcspi();
	omap_init_pmu();
	omap_hdq_init();
	omap_init_sti();
<<<<<<< HEAD
	omap_init_sha1_md5();
	omap_init_vout();
=======
	omap_init_sham();
>>>>>>> e954bc91

	return 0;
}
arch_initcall(omap2_init_devices);<|MERGE_RESOLUTION|>--- conflicted
+++ resolved
@@ -456,7 +456,6 @@
 static inline void omap_init_mcspi(void) {}
 #endif
 
-<<<<<<< HEAD
 static struct resource omap2_pmu_resource = {
 	.start	= 3,
 	.end	= 3,
@@ -488,14 +487,10 @@
 }
 
 
-#ifdef CONFIG_OMAP_SHA1_MD5
-static struct resource sha1_md5_resources[] = {
-=======
 #if defined(CONFIG_CRYPTO_DEV_OMAP_SHAM) || defined(CONFIG_CRYPTO_DEV_OMAP_SHAM_MODULE)
 
 #ifdef CONFIG_ARCH_OMAP2
 static struct resource omap2_sham_resources[] = {
->>>>>>> e954bc91
 	{
 		.start	= OMAP24XX_SEC_SHA1MD5_BASE,
 		.end	= OMAP24XX_SEC_SHA1MD5_BASE + 0x64,
@@ -912,12 +907,8 @@
 	omap_init_pmu();
 	omap_hdq_init();
 	omap_init_sti();
-<<<<<<< HEAD
-	omap_init_sha1_md5();
+	omap_init_sham();
 	omap_init_vout();
-=======
-	omap_init_sham();
->>>>>>> e954bc91
 
 	return 0;
 }
