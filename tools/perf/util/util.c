#include "../perf.h"
#include "util.h"
#include "debug.h"
#include <api/fs/fs.h>
#include <sys/mman.h>
#include <sys/stat.h>
#include <sys/utsname.h>
#include <dirent.h>
#include <inttypes.h>
#include <signal.h>
#include <stdio.h>
#include <stdlib.h>
#include <string.h>
#include <errno.h>
#include <limits.h>
#include <linux/kernel.h>
#include <linux/log2.h>
#include <linux/time64.h>
#include <unistd.h>
#include "strlist.h"

/*
 * XXX We need to find a better place for these things...
 */
unsigned int page_size;
int cacheline_size;

int sysctl_perf_event_max_stack = PERF_MAX_STACK_DEPTH;
int sysctl_perf_event_max_contexts_per_stack = PERF_MAX_CONTEXTS_PER_STACK;

bool test_attr__enabled;

bool perf_host  = true;
bool perf_guest = false;

void event_attr_init(struct perf_event_attr *attr)
{
	if (!perf_host)
		attr->exclude_host  = 1;
	if (!perf_guest)
		attr->exclude_guest = 1;
	/* to capture ABI version */
	attr->size = sizeof(*attr);
}

int mkdir_p(char *path, mode_t mode)
{
	struct stat st;
	int err;
	char *d = path;

	if (*d != '/')
		return -1;

	if (stat(path, &st) == 0)
		return 0;

	while (*++d == '/');

	while ((d = strchr(d, '/'))) {
		*d = '\0';
		err = stat(path, &st) && mkdir(path, mode);
		*d++ = '/';
		if (err)
			return -1;
		while (*d == '/')
			++d;
	}
	return (stat(path, &st) && mkdir(path, mode)) ? -1 : 0;
}

int rm_rf(const char *path)
{
	DIR *dir;
	int ret = 0;
	struct dirent *d;
	char namebuf[PATH_MAX];

	dir = opendir(path);
	if (dir == NULL)
		return 0;

	while ((d = readdir(dir)) != NULL && !ret) {
		struct stat statbuf;

		if (!strcmp(d->d_name, ".") || !strcmp(d->d_name, ".."))
			continue;

		scnprintf(namebuf, sizeof(namebuf), "%s/%s",
			  path, d->d_name);

		/* We have to check symbolic link itself */
		ret = lstat(namebuf, &statbuf);
		if (ret < 0) {
			pr_debug("stat failed: %s\n", namebuf);
			break;
		}

		if (S_ISDIR(statbuf.st_mode))
			ret = rm_rf(namebuf);
		else
			ret = unlink(namebuf);
	}
	closedir(dir);

	if (ret < 0)
		return ret;

	return rmdir(path);
}

/* A filter which removes dot files */
bool lsdir_no_dot_filter(const char *name __maybe_unused, struct dirent *d)
{
	return d->d_name[0] != '.';
}

/* lsdir reads a directory and store it in strlist */
struct strlist *lsdir(const char *name,
		      bool (*filter)(const char *, struct dirent *))
{
	struct strlist *list = NULL;
	DIR *dir;
	struct dirent *d;

	dir = opendir(name);
	if (!dir)
		return NULL;

	list = strlist__new(NULL, NULL);
	if (!list) {
		errno = ENOMEM;
		goto out;
	}

	while ((d = readdir(dir)) != NULL) {
		if (!filter || filter(name, d))
			strlist__add(list, d->d_name);
	}

out:
	closedir(dir);
	return list;
}

static int slow_copyfile(const char *from, const char *to, struct nsinfo *nsi)
{
	int err = -1;
	char *line = NULL;
	size_t n;
	FILE *from_fp, *to_fp;
	struct nscookie nsc;

	nsinfo__mountns_enter(nsi, &nsc);
	from_fp = fopen(from, "r");
	nsinfo__mountns_exit(&nsc);
	if (from_fp == NULL)
		goto out;

	to_fp = fopen(to, "w");
	if (to_fp == NULL)
		goto out_fclose_from;

	while (getline(&line, &n, from_fp) > 0)
		if (fputs(line, to_fp) == EOF)
			goto out_fclose_to;
	err = 0;
out_fclose_to:
	fclose(to_fp);
	free(line);
out_fclose_from:
	fclose(from_fp);
out:
	return err;
}

int copyfile_offset(int ifd, loff_t off_in, int ofd, loff_t off_out, u64 size)
{
	void *ptr;
	loff_t pgoff;

	pgoff = off_in & ~(page_size - 1);
	off_in -= pgoff;

	ptr = mmap(NULL, off_in + size, PROT_READ, MAP_PRIVATE, ifd, pgoff);
	if (ptr == MAP_FAILED)
		return -1;

	while (size) {
		ssize_t ret = pwrite(ofd, ptr + off_in, size, off_out);
		if (ret < 0 && errno == EINTR)
			continue;
		if (ret <= 0)
			break;

		size -= ret;
		off_in += ret;
		off_out -= ret;
	}
	munmap(ptr, off_in + size);

	return size ? -1 : 0;
}

static int copyfile_mode_ns(const char *from, const char *to, mode_t mode,
			    struct nsinfo *nsi)
{
	int fromfd, tofd;
	struct stat st;
	int err;
	char *tmp = NULL, *ptr = NULL;
	struct nscookie nsc;

	nsinfo__mountns_enter(nsi, &nsc);
	err = stat(from, &st);
	nsinfo__mountns_exit(&nsc);
	if (err)
		goto out;
	err = -1;

	/* extra 'x' at the end is to reserve space for '.' */
	if (asprintf(&tmp, "%s.XXXXXXx", to) < 0) {
		tmp = NULL;
		goto out;
	}
	ptr = strrchr(tmp, '/');
	if (!ptr)
		goto out;
	ptr = memmove(ptr + 1, ptr, strlen(ptr) - 1);
	*ptr = '.';

	tofd = mkstemp(tmp);
	if (tofd < 0)
		goto out;

	if (fchmod(tofd, mode))
		goto out_close_to;

	if (st.st_size == 0) { /* /proc? do it slowly... */
		err = slow_copyfile(from, tmp, nsi);
		goto out_close_to;
	}

	nsinfo__mountns_enter(nsi, &nsc);
	fromfd = open(from, O_RDONLY);
	nsinfo__mountns_exit(&nsc);
	if (fromfd < 0)
		goto out_close_to;

	err = copyfile_offset(fromfd, 0, tofd, 0, st.st_size);

	close(fromfd);
out_close_to:
	close(tofd);
	if (!err)
		err = link(tmp, to);
	unlink(tmp);
out:
	free(tmp);
	return err;
}

int copyfile_ns(const char *from, const char *to, struct nsinfo *nsi)
{
	return copyfile_mode_ns(from, to, 0755, nsi);
}

int copyfile_mode(const char *from, const char *to, mode_t mode)
{
	return copyfile_mode_ns(from, to, mode, NULL);
}

int copyfile(const char *from, const char *to)
{
	return copyfile_mode(from, to, 0755);
}

static ssize_t ion(bool is_read, int fd, void *buf, size_t n)
{
	void *buf_start = buf;
	size_t left = n;

	while (left) {
		/* buf must be treated as const if !is_read. */
		ssize_t ret = is_read ? read(fd, buf, left) :
					write(fd, buf, left);

		if (ret < 0 && errno == EINTR)
			continue;
		if (ret <= 0)
			return ret;

		left -= ret;
		buf  += ret;
	}

	BUG_ON((size_t)(buf - buf_start) != n);
	return n;
}

/*
 * Read exactly 'n' bytes or return an error.
 */
ssize_t readn(int fd, void *buf, size_t n)
{
	return ion(true, fd, buf, n);
}

/*
 * Write exactly 'n' bytes or return an error.
 */
ssize_t writen(int fd, const void *buf, size_t n)
{
	/* ion does not modify buf. */
	return ion(false, fd, (void *)buf, n);
}

size_t hex_width(u64 v)
{
	size_t n = 1;

	while ((v >>= 4))
		++n;

	return n;
}

static int hex(char ch)
{
	if ((ch >= '0') && (ch <= '9'))
		return ch - '0';
	if ((ch >= 'a') && (ch <= 'f'))
		return ch - 'a' + 10;
	if ((ch >= 'A') && (ch <= 'F'))
		return ch - 'A' + 10;
	return -1;
}

/*
 * While we find nice hex chars, build a long_val.
 * Return number of chars processed.
 */
int hex2u64(const char *ptr, u64 *long_val)
{
	const char *p = ptr;
	*long_val = 0;

	while (*p) {
		const int hex_val = hex(*p);

		if (hex_val < 0)
			break;

		*long_val = (*long_val << 4) | hex_val;
		p++;
	}

	return p - ptr;
}

int perf_event_paranoid(void)
{
	int value;

	if (sysctl__read_int("kernel/perf_event_paranoid", &value))
		return INT_MAX;

	return value;
}
static int
fetch_ubuntu_kernel_version(unsigned int *puint)
{
	ssize_t len;
	size_t line_len = 0;
	char *ptr, *line = NULL;
	int version, patchlevel, sublevel, err;
	FILE *vsig;
<<<<<<< HEAD

	if (!puint)
		return 0;

=======

	if (!puint)
		return 0;

>>>>>>> bb176f67
	vsig = fopen("/proc/version_signature", "r");
	if (!vsig) {
		pr_debug("Open /proc/version_signature failed: %s\n",
			 strerror(errno));
		return -1;
	}

	len = getline(&line, &line_len, vsig);
	fclose(vsig);
	err = -1;
	if (len <= 0) {
		pr_debug("Reading from /proc/version_signature failed: %s\n",
			 strerror(errno));
		goto errout;
	}

	ptr = strrchr(line, ' ');
	if (!ptr) {
		pr_debug("Parsing /proc/version_signature failed: %s\n", line);
		goto errout;
	}

	err = sscanf(ptr + 1, "%d.%d.%d",
		     &version, &patchlevel, &sublevel);
	if (err != 3) {
		pr_debug("Unable to get kernel version from /proc/version_signature '%s'\n",
			 line);
		goto errout;
	}

	*puint = (version << 16) + (patchlevel << 8) + sublevel;
	err = 0;
errout:
	free(line);
	return err;
}

int
fetch_kernel_version(unsigned int *puint, char *str,
		     size_t str_size)
{
	struct utsname utsname;
	int version, patchlevel, sublevel, err;
	bool int_ver_ready = false;

	if (access("/proc/version_signature", R_OK) == 0)
		if (!fetch_ubuntu_kernel_version(puint))
			int_ver_ready = true;

	if (uname(&utsname))
		return -1;

	if (str && str_size) {
		strncpy(str, utsname.release, str_size);
		str[str_size - 1] = '\0';
	}

	if (!puint || int_ver_ready)
		return 0;

	err = sscanf(utsname.release, "%d.%d.%d",
		     &version, &patchlevel, &sublevel);

	if (err != 3) {
		pr_debug("Unable to get kernel version from uname '%s'\n",
			 utsname.release);
		return -1;
	}

	*puint = (version << 16) + (patchlevel << 8) + sublevel;
	return 0;
}

const char *perf_tip(const char *dirpath)
{
	struct strlist *tips;
	struct str_node *node;
	char *tip = NULL;
	struct strlist_config conf = {
		.dirname = dirpath,
		.file_only = true,
	};

	tips = strlist__new("tips.txt", &conf);
	if (tips == NULL)
		return errno == ENOENT ? NULL :
			"Tip: check path of tips.txt or get more memory! ;-p";

	if (strlist__nr_entries(tips) == 0)
		goto out;

	node = strlist__entry(tips, random() % strlist__nr_entries(tips));
	if (asprintf(&tip, "Tip: %s", node->s) < 0)
		tip = (char *)"Tip: get more memory! ;-)";

out:
	strlist__delete(tips);

	return tip;
}<|MERGE_RESOLUTION|>--- conflicted
+++ resolved
@@ -375,17 +375,10 @@
 	char *ptr, *line = NULL;
 	int version, patchlevel, sublevel, err;
 	FILE *vsig;
-<<<<<<< HEAD
 
 	if (!puint)
 		return 0;
 
-=======
-
-	if (!puint)
-		return 0;
-
->>>>>>> bb176f67
 	vsig = fopen("/proc/version_signature", "r");
 	if (!vsig) {
 		pr_debug("Open /proc/version_signature failed: %s\n",
