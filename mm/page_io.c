--- conflicted
+++ resolved
@@ -380,16 +380,12 @@
 		ret = -ENOMEM;
 		goto out;
 	}
-<<<<<<< HEAD
-	disk = bio->bi_disk;
-=======
-	bdev = bio->bi_bdev;
 	/*
 	 * Keep this task valid during swap readpage because the oom killer may
 	 * attempt to access it in the page fault retry time check.
 	 */
 	get_task_struct(current);
->>>>>>> cc4a41fe
+	disk = bio->bi_disk;
 	bio->bi_private = current;
 	bio_set_op_attrs(bio, REQ_OP_READ, 0);
 	count_vm_event(PSWPIN);
