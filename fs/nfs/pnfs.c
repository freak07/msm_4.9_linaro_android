--- conflicted
+++ resolved
@@ -1104,22 +1104,6 @@
 			mark_lseg_invalid(lseg, &tmp_list);
 			found = true;
 		}
-<<<<<<< HEAD
-	/* pnfs_prepare_layoutreturn() grabs lo ref and it will be put
-	 * in pnfs_roc_release(). We don't really send a layoutreturn but
-	 * still want others to view us like we are sending one!
-	 *
-	 * If pnfs_prepare_layoutreturn() fails, it means someone else is doing
-	 * LAYOUTRETURN, so we proceed like there are no layouts to return.
-	 *
-	 * ROC in three conditions:
-	 * 1. there are ROC lsegs
-	 * 2. we don't send layoutreturn
-	 * 3. no others are sending layoutreturn
-	 */
-	if (found && !layoutreturn && pnfs_prepare_layoutreturn(lo))
-		roc = true;
-=======
 	/* ROC in two conditions:
 	 * 1. there are ROC lsegs
 	 * 2. we don't send layoutreturn
@@ -1129,7 +1113,6 @@
 		pnfs_get_layout_hdr(lo);
 		roc = true;
 	}
->>>>>>> 9f30a04d
 
 out_noroc:
 	spin_unlock(&ino->i_lock);
@@ -1182,8 +1165,6 @@
 	 */
 	*barrier = current_seqid + atomic_read(&lo->plh_outstanding);
 	spin_unlock(&ino->i_lock);
-<<<<<<< HEAD
-=======
 }
 
 bool pnfs_wait_on_layoutreturn(struct inode *ino, struct rpc_task *task)
@@ -1204,7 +1185,6 @@
                 rpc_sleep_on(&NFS_SERVER(ino)->roc_rpcwaitq, task, NULL);
 
         return sleep;
->>>>>>> 9f30a04d
 }
 
 /*
@@ -1242,7 +1222,6 @@
 static bool
 pnfs_lseg_no_merge(struct pnfs_layout_segment *lseg,
 		struct pnfs_layout_segment *old)
-<<<<<<< HEAD
 {
 	return false;
 }
@@ -1256,21 +1235,6 @@
 			   struct pnfs_layout_segment *),
 		   struct list_head *free_me)
 {
-=======
-{
-	return false;
-}
-
-void
-pnfs_generic_layout_insert_lseg(struct pnfs_layout_hdr *lo,
-		   struct pnfs_layout_segment *lseg,
-		   bool (*is_after)(const struct pnfs_layout_range *,
-			   const struct pnfs_layout_range *),
-		   bool (*do_merge)(struct pnfs_layout_segment *,
-			   struct pnfs_layout_segment *),
-		   struct list_head *free_me)
-{
->>>>>>> 9f30a04d
 	struct pnfs_layout_segment *lp, *tmp;
 
 	dprintk("%s:Begin\n", __func__);
